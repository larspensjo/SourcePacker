--- conflicted
+++ resolved
@@ -391,94 +391,6 @@
 }
 
 /*
-<<<<<<< HEAD
-=======
- * Executes the `CreateButton` command.
- * Creates a native button control and stores its HWND.
- */
-pub(crate) fn execute_create_button(
-    internal_state: &Arc<Win32ApiInternalState>,
-    window_id: WindowId,
-    control_id: i32,
-    text: String,
-) -> PlatformResult<()> {
-    log::debug!(
-        "CommandExecutor: execute_create_button for WinID {:?}, ControlID {}, Text: '{}'",
-        window_id,
-        control_id,
-        text
-    );
-    let mut windows_map_guard = internal_state.active_windows.write().map_err(|e| {
-        log::error!(
-            "CommandExecutor: Failed to lock windows map for button creation: {:?}",
-            e
-        );
-        PlatformError::OperationFailed("Failed to lock windows map for button creation".into())
-    })?;
-
-    let window_data = windows_map_guard.get_mut(&window_id).ok_or_else(|| {
-        log::warn!(
-            "CommandExecutor: WindowId {:?} not found for CreateButton.",
-            window_id
-        );
-        PlatformError::InvalidHandle(format!(
-            "WindowId {:?} not found for CreateButton",
-            window_id
-        ))
-    })?;
-
-    if window_data.has_control(control_id) {
-        log::warn!(
-            "CommandExecutor: Button with ID {} already exists for window {:?}.",
-            control_id,
-            window_id
-        );
-        return Err(PlatformError::OperationFailed(format!(
-            "Button with ID {} already exists for window {:?}",
-            control_id, window_id
-        )));
-    }
-
-    if window_data.get_hwnd().is_invalid() {
-        log::error!(
-            "CommandExecutor: Parent HWND for CreateButton is invalid (WinID: {:?})",
-            window_id
-        );
-        return Err(PlatformError::InvalidHandle(format!(
-            "Parent HWND for CreateButton is invalid (WinID: {:?})",
-            window_id
-        )));
-    }
-
-    let hwnd_button = unsafe {
-        CreateWindowExW(
-            WINDOW_EX_STYLE(0),
-            WC_BUTTON, // Standard class name for Button
-            &HSTRING::from(text.as_str()),
-            WS_CHILD | WS_VISIBLE | WINDOW_STYLE(BS_PUSHBUTTON as u32),
-            0,
-            0,
-            10,
-            10, // Dummies, WM_SIZE/LayoutRules will adjust
-            Some(window_data.get_hwnd()),
-            Some(HMENU(control_id as *mut _)), // Use logical ID for HMENU
-            Some(internal_state.h_instance),
-            None,
-        )?
-    };
-    window_data.register_control_hwnd(control_id, hwnd_button);
-    log::debug!(
-        "CommandExecutor: Created button '{}' (ID {}) for window {:?} with HWND {:?}",
-        text,
-        control_id,
-        window_id,
-        hwnd_button
-    );
-    Ok(())
-}
-
-/*
->>>>>>> 0e109462
  * Delegates to treeview_handler::populate_treeview.
  * This function remains in command_executor as it's directly executing a command,
  * but the core logic is in the treeview_handler.
