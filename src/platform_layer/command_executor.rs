/*
 * This module is responsible for executing specific `PlatformCommand`s.
 * It contains functions that take the necessary state (like `Win32ApiInternalState`)
 * and command-specific parameters to perform the requested platform operations.
 * This helps to decouple the command execution logic from the main `app.rs` module.
 *
 * For some controls, like TreeView, this module may delegate the actual
 * implementation to more specific handlers within the `super::controls` module
 * (e.g., `treeview_handler`).
 */

use super::app::Win32ApiInternalState;
use super::controls::treeview_handler; // Ensure treeview_handler is used for its functions
use super::error::{PlatformError, Result as PlatformResult};
use super::types::{AppEvent, CheckState, LayoutRule, MenuItemConfig, TreeItemId, WindowId};
use super::window_common::{GWLP_USERDATA, GWLP_WNDPROC};

use crate::platform_layer::window_common::WC_BUTTON;
use std::sync::Arc;
use windows::{
    Win32::{
        Foundation::{GetLastError, HWND, LPARAM, LRESULT, WPARAM},
        UI::{
            Controls::WC_EDITW,
            Input::KeyboardAndMouse::EnableWindow,
            WindowsAndMessaging::{
<<<<<<< HEAD
                AppendMenuW, BS_PUSHBUTTON, CreateMenu, CreatePopupMenu, CreateWindowExW,
                DestroyMenu, ES_AUTOHSCROLL, HMENU, MF_POPUP, MF_STRING, PostQuitMessage, SetMenu,
                SetWindowTextW, WINDOW_EX_STYLE, WINDOW_STYLE, WS_BORDER, WS_CHILD, WS_VISIBLE,
=======
                AppendMenuW, BS_PUSHBUTTON, CallWindowProcW, CreateMenu, CreatePopupMenu,
                CreateWindowExW, DefWindowProcW, DestroyMenu, GetParent, GetWindowLongPtrW,
                HMENU, MF_POPUP, MF_STRING, PostQuitMessage, SendMessageW, SetMenu,
                SetWindowLongPtrW, SetWindowTextW, WINDOW_EX_STYLE, WINDOW_STYLE, WS_CHILD,
                WS_VISIBLE, WS_BORDER, ES_AUTOHSCROLL, WC_EDITW, WM_COMMAND, WNDPROC,
>>>>>>> 3a6c42bd
            },
        },
    },
    core::HSTRING,
};

/*
 * Executes the `DefineLayout` command.
 * This function retrieves the `NativeWindowData` for the given `window_id`
 * and stores the provided `layout_rules` within it. These rules will later
 * be used by the `WM_SIZE` handler to position controls.
 */
pub(crate) fn execute_define_layout(
    internal_state: &Arc<Win32ApiInternalState>,
    window_id: WindowId,
    rules: Vec<LayoutRule>,
) -> PlatformResult<()> {
    log::debug!(
        "CommandExecutor: execute_define_layout for WinID {:?}, with {} rules.",
        window_id,
        rules.len()
    );

    let mut windows_map_guard = internal_state.active_windows.write().map_err(|e| {
        log::error!(
            "CommandExecutor: Failed to lock windows map for execute_define_layout: {:?}",
            e
        );
        PlatformError::OperationFailed(
            "Failed to lock windows map for execute_define_layout".into(),
        )
    })?;

    let window_data = windows_map_guard.get_mut(&window_id).ok_or_else(|| {
        log::warn!(
            "CommandExecutor: WindowId {:?} not found for execute_define_layout storage.",
            window_id
        );
        PlatformError::InvalidHandle(format!(
            "WindowId {:?} not found for execute_define_layout storage",
            window_id
        ))
    })?;

    // Store the rules
    window_data.layout_rules = Some(rules);
    log::debug!(
        "CommandExecutor: Stored layout rules for WinID {:?}",
        window_id
    );

    // Explicitly drop the write guard before calling trigger_layout_recalculation,
    // as trigger_layout_recalculation will take its own read lock.
    drop(windows_map_guard);

    // Now trigger the layout recalculation.
    internal_state.trigger_layout_recalculation(window_id);

    Ok(())
}

/*
 * Executes the `QuitApplication` command.
 * Posts a `WM_QUIT` message to the application's message queue, which will
 * eventually cause the main event loop in `PlatformInterface::run` to terminate.
 */
pub(crate) fn execute_quit_application() -> PlatformResult<()> {
    log::debug!(
        "CommandExecutor: execute_quit_application. Setting quit flag and Posting WM_QUIT."
    );
    unsafe { PostQuitMessage(0) };
    Ok(())
}

/*
 * Executes the `SignalMainWindowUISetupComplete` command.
 * Retrieves the application's event handler and sends it an
 * `AppEvent::MainWindowUISetupComplete` to signal that `MyAppLogic` can proceed
 * with its data-dependent UI initialization.
 */
pub(crate) fn execute_signal_main_window_ui_setup_complete(
    internal_state: &Arc<Win32ApiInternalState>,
    window_id: WindowId,
) -> PlatformResult<()> {
    log::debug!(
        "CommandExecutor: execute_signal_main_window_ui_setup_complete for window_id: {:?}",
        window_id
    );

    let handler_arc_opt = {
        let event_handler_guard = internal_state
            .application_event_handler
            .lock()
            .map_err(|e| {
                log::error!(
                    "CommandExecutor: Failed to lock internal event_handler field: {:?}",
                    e
                );
                PlatformError::OperationFailed("Failed to lock internal event_handler field".into())
            })?;
        event_handler_guard
            .as_ref()
            .and_then(|weak_handler| weak_handler.upgrade())
    };

    if let Some(handler_arc) = handler_arc_opt {
        let mut handler_guard = handler_arc.lock().map_err(|e| {
            log::error!("CommandExecutor: Failed to lock app event handler for MainWindowUISetupComplete: {:?}", e);
            PlatformError::OperationFailed("Failed to lock app event handler for MainWindowUISetupComplete".into())
        })?;
        handler_guard.handle_event(AppEvent::MainWindowUISetupComplete { window_id });
        Ok(())
    } else {
        log::error!(
            "CommandExecutor: Event handler not available to send MainWindowUISetupComplete event."
        );
        Err(PlatformError::OperationFailed(
            "Event handler (MyAppLogic) not available for MainWindowUISetupComplete.".into(),
        ))
    }
}

/*
 * Executes the `CreateMainMenu` command.
 * Creates a native menu structure based on `menu_items` and associates it
 * with the specified window. Menu item actions are mapped to generated IDs.
 */
pub(crate) fn execute_create_main_menu(
    internal_state: &Arc<Win32ApiInternalState>,
    window_id: WindowId,
    menu_items: Vec<MenuItemConfig>,
) -> PlatformResult<()> {
    log::debug!(
        "CommandExecutor: execute_create_main_menu for WinID {:?}",
        window_id
    );
    let h_main_menu = unsafe { CreateMenu()? };
    let hwnd_owner_opt: Option<HWND>;

    {
        // Scope for write lock
        let mut windows_map_guard = internal_state.active_windows.write().map_err(|e|{
            log::error!("CommandExecutor: Failed to lock windows map for main menu creation (data population): {:?}", e);
            PlatformError::OperationFailed("Failed to lock windows map for main menu creation (data population)".into())
        })?;

        let window_data = windows_map_guard.get_mut(&window_id).ok_or_else(|| {
            unsafe {
                DestroyMenu(h_main_menu).unwrap_or_default();
            }
            log::warn!(
                "CommandExecutor: WindowId {:?} not found for CreateMainMenu (data population).",
                window_id
            );
            PlatformError::InvalidHandle(format!(
                "WindowId {:?} not found for CreateMainMenu (data population)",
                window_id
            ))
        })?;

        hwnd_owner_opt = Some(window_data.this_window_hwnd);
        if window_data.this_window_hwnd.is_invalid() {
            unsafe {
                DestroyMenu(h_main_menu).unwrap_or_default();
            }
            log::warn!(
                "CommandExecutor: HWND not yet valid for WindowId {:?} during menu data population.",
                window_id
            );
            return Err(PlatformError::InvalidHandle(format!(
                "HWND not yet valid for WindowId {:?} during menu data population",
                window_id
            )));
        }
        for item_config in menu_items {
            // This helper function is now part of menu_handler or command_executor itself
            // For now, let's assume it's still here or move it if refactoring menu_handler next.
            // Keeping it here for now for minimal change to this file beyond TreeView.
            unsafe { add_menu_item_recursive_impl(h_main_menu, &item_config, window_data)? };
        }
    } // Write lock released

    if let Some(hwnd_owner) = hwnd_owner_opt {
        if !hwnd_owner.is_invalid() {
            if unsafe { SetMenu(hwnd_owner, Some(h_main_menu)) }.is_err() {
                let last_error = unsafe { GetLastError() };
                unsafe {
                    DestroyMenu(h_main_menu).unwrap_or_default();
                }
                log::error!(
                    "CommandExecutor: SetMenu failed for main menu on WindowId {:?}: {:?}",
                    window_id,
                    last_error
                );
                return Err(PlatformError::OperationFailed(format!(
                    "SetMenu failed for main menu on WindowId {:?}: {:?}",
                    window_id, last_error
                )));
            }
            log::debug!(
                "CommandExecutor: Main menu created and set for WindowId {:?}",
                window_id
            );
            Ok(())
        } else {
            unsafe {
                DestroyMenu(h_main_menu).unwrap_or_default();
            }
            log::warn!(
                "CommandExecutor: Owner HWND was invalid before SetMenu for WinID {:?}",
                window_id
            );
            Err(PlatformError::InvalidHandle(format!(
                "Owner HWND was invalid before SetMenu for WinID {:?}",
                window_id
            )))
        }
    } else {
        // Should not happen if window_data was found and HWND was valid
        unsafe {
            DestroyMenu(h_main_menu).unwrap_or_default();
        }
        log::error!(
            "CommandExecutor: hwnd_owner_opt was None after lock release for WinID {:?}",
            window_id
        );
        Err(PlatformError::OperationFailed(format!(
            "hwnd_owner_opt was None after lock release for WinID {:?}",
            window_id
        )))
    }
}

/*
 * Helper function to recursively add menu items.
 * This is an internal implementation detail for `execute_create_main_menu`.
 */
pub(crate) unsafe fn add_menu_item_recursive_impl(
    parent_menu_handle: HMENU,
    item_config: &MenuItemConfig,
    window_data: &mut super::window_common::NativeWindowData, // Needs full path if moved
) -> PlatformResult<()> {
    if item_config.children.is_empty() {
        // This is a command item
        if let Some(action) = item_config.action {
            let generated_id = window_data.generate_menu_item_id();
            window_data.menu_action_map.insert(generated_id, action);
            log::debug!(
                "CommandExecutor: Mapping menu action {:?} to ID {} for window {:?}",
                action,
                generated_id,
                window_data.logical_window_id
            );
            unsafe {
                AppendMenuW(
                    parent_menu_handle,
                    MF_STRING,
                    generated_id as usize, // WinAPI uses usize for item ID
                    &HSTRING::from(item_config.text.as_str()),
                )?
            };
        } else {
            // Item has no children and no action - could be a separator or an oversight
            log::warn!(
                "CommandExecutor: Menu item '{}' has no children and no action. It will be non-functional unless it's a separator (not yet supported).",
                item_config.text
            );
            // Potentially handle separators here if MF_SEPARATOR is to be supported
        }
    } else {
        let h_submenu = unsafe { CreatePopupMenu()? };
        for child_config in &item_config.children {
            unsafe { add_menu_item_recursive_impl(h_submenu, child_config, window_data)? };
        }
        unsafe {
            AppendMenuW(
                parent_menu_handle,
                MF_POPUP,
                h_submenu.0 as usize, // h_submenu is the handle for the popup
                &HSTRING::from(item_config.text.as_str()),
            )?
        };
    }
    Ok(())
}

/*
 * Executes the `SetControlEnabled` command.
 * Enables or disables a specific control within a window.
 */
pub(crate) fn execute_set_control_enabled(
    internal_state: &Arc<Win32ApiInternalState>,
    window_id: WindowId,
    control_id: i32,
    enabled: bool,
) -> PlatformResult<()> {
    log::debug!(
        "CommandExecutor: execute_set_control_enabled for WinID {:?}, ControlID {}, Enabled: {}",
        window_id,
        control_id,
        enabled
    );
    let windows_guard = internal_state.active_windows.read().map_err(|e|{
        log::error!("CommandExecutor: Failed to acquire read lock on windows map for SetControlEnabled: {:?}", e);
        PlatformError::OperationFailed("Failed to acquire read lock on windows map for SetControlEnabled".into())
    })?;

    let window_data = windows_guard.get(&window_id).ok_or_else(|| {
        log::warn!(
            "CommandExecutor: WindowId {:?} not found for SetControlEnabled.",
            window_id
        );
        PlatformError::InvalidHandle(format!(
            "WindowId {:?} not found for SetControlEnabled",
            window_id
        ))
    })?;

    let hwnd_ctrl = window_data.get_control_hwnd(control_id).ok_or_else(|| {
        log::warn!(
            "CommandExecutor: Control ID {} not found in window {:?} for SetControlEnabled.",
            control_id,
            window_id
        );
        PlatformError::InvalidHandle(format!(
            "Control ID {} not found in window {:?} for SetControlEnabled",
            control_id, window_id
        ))
    })?;

    if unsafe { EnableWindow(hwnd_ctrl, enabled) }.as_bool() == false {
        // EnableWindow returns non-zero if previously disabled, zero if previously enabled.
        // It doesn't directly indicate error unless GetLastError is checked,
        // but for this operation, we usually assume it succeeds if HWND is valid.
        // We can log if we want to be more verbose.
        log::trace!(
            "CommandExecutor: EnableWindow call for Control ID {} in window {:?} (enabled: {}).",
            control_id,
            window_id,
            enabled
        );
    }
    Ok(())
}

/*
 * Executes the `CreateButton` command.
 * Creates a native button control and stores its HWND.
 */
pub(crate) fn execute_create_button(
    internal_state: &Arc<Win32ApiInternalState>,
    window_id: WindowId,
    control_id: i32,
    text: String,
) -> PlatformResult<()> {
    log::debug!(
        "CommandExecutor: execute_create_button for WinID {:?}, ControlID {}, Text: '{}'",
        window_id,
        control_id,
        text
    );
    let mut windows_map_guard = internal_state.active_windows.write().map_err(|e| {
        log::error!(
            "CommandExecutor: Failed to lock windows map for button creation: {:?}",
            e
        );
        PlatformError::OperationFailed("Failed to lock windows map for button creation".into())
    })?;

    let window_data = windows_map_guard.get_mut(&window_id).ok_or_else(|| {
        log::warn!(
            "CommandExecutor: WindowId {:?} not found for CreateButton.",
            window_id
        );
        PlatformError::InvalidHandle(format!(
            "WindowId {:?} not found for CreateButton",
            window_id
        ))
    })?;

    if window_data.control_hwnd_map.contains_key(&control_id) {
        log::warn!(
            "CommandExecutor: Button with ID {} already exists for window {:?}.",
            control_id,
            window_id
        );
        return Err(PlatformError::OperationFailed(format!(
            "Button with ID {} already exists for window {:?}",
            control_id, window_id
        )));
    }

    if window_data.this_window_hwnd.is_invalid() {
        log::error!(
            "CommandExecutor: Parent HWND for CreateButton is invalid (WinID: {:?})",
            window_id
        );
        return Err(PlatformError::InvalidHandle(format!(
            "Parent HWND for CreateButton is invalid (WinID: {:?})",
            window_id
        )));
    }

    let hwnd_button = unsafe {
        CreateWindowExW(
            WINDOW_EX_STYLE(0),
            WC_BUTTON, // Standard class name for Button
            &HSTRING::from(text.as_str()),
            WS_CHILD | WS_VISIBLE | WINDOW_STYLE(BS_PUSHBUTTON as u32),
            0,
            0,
            10,
            10, // Dummies, WM_SIZE/LayoutRules will adjust
            Some(window_data.this_window_hwnd),
            Some(HMENU(control_id as *mut _)), // Use logical ID for HMENU
            Some(internal_state.h_instance),
            None,
        )?
    };
    window_data.control_hwnd_map.insert(control_id, hwnd_button);
    log::debug!(
        "CommandExecutor: Created button '{}' (ID {}) for window {:?} with HWND {:?}",
        text,
        control_id,
        window_id,
        hwnd_button
    );
    Ok(())
}

/*
 * Delegates to treeview_handler::populate_treeview.
 * This function remains in command_executor as it's directly executing a command,
 * but the core logic is in the treeview_handler.
 */
pub(crate) fn execute_populate_treeview(
    internal_state: &Arc<Win32ApiInternalState>,
    window_id: WindowId,
    control_id: i32,
    items: Vec<super::types::TreeItemDescriptor>,
) -> PlatformResult<()> {
    log::debug!(
        "CommandExecutor: execute_populate_treeview for WinID {:?}, ControlID {}, delegating to treeview_handler.",
        window_id,
        control_id
    );
    treeview_handler::populate_treeview(internal_state, window_id, control_id, items)
}

/*
 * Delegates to treeview_handler::update_treeview_item_visual_state.
 * Similar to populate_treeview, this executes the command by calling the handler.
 */
pub(crate) fn execute_update_tree_item_visual_state(
    internal_state: &Arc<Win32ApiInternalState>,
    window_id: WindowId,
    control_id: i32,
    item_id: TreeItemId,
    new_state: CheckState,
) -> PlatformResult<()> {
    log::debug!(
        "CommandExecutor: execute_update_tree_item_visual_state for WinID {:?}, ControlID {}, ItemID {:?}, delegating.",
        window_id,
        control_id,
        item_id
    );
    treeview_handler::update_treeview_item_visual_state(
        internal_state,
        window_id,
        control_id,
        item_id,
        new_state,
    )
}

pub(crate) fn execute_expand_visible_tree_items(
    internal_state: &Arc<Win32ApiInternalState>,
    window_id: WindowId,
    control_id: i32,
) -> PlatformResult<()> {
    log::debug!(
        "CommandExecutor: execute_expand_visible_tree_items for WinID {:?}, ControlID {}",
        window_id,
        control_id
    );
    treeview_handler::expand_visible_tree_items(internal_state, window_id, control_id)
}

pub(crate) fn execute_expand_all_tree_items(
    internal_state: &Arc<Win32ApiInternalState>,
    window_id: WindowId,
    control_id: i32,
) -> PlatformResult<()> {
    log::debug!(
        "CommandExecutor: execute_expand_all_tree_items for WinID {:?}, ControlID {}",
        window_id,
        control_id
    );
    treeview_handler::expand_all_tree_items(internal_state, window_id, control_id)
}

/*
 * Executes the `CreateInput` command.
 * Creates a Win32 EDIT control to be used as a text input field.
 */
pub(crate) fn execute_create_input(
    internal_state: &Arc<Win32ApiInternalState>,
    window_id: WindowId,
    parent_control_id: Option<i32>,
    control_id: i32,
    initial_text: String,
) -> PlatformResult<()> {
    log::debug!(
        "CommandExecutor: execute_create_input for WinID {:?}, ControlID {}",
        window_id,
        control_id
    );

    let mut windows_guard = internal_state.active_windows.write().map_err(|e| {
        log::error!(
            "CommandExecutor: Failed to lock windows map for CreateInput: {:?}",
            e
        );
        PlatformError::OperationFailed("Failed to lock windows map for CreateInput".into())
    })?;

    let window_data = windows_guard.get_mut(&window_id).ok_or_else(|| {
        log::warn!(
            "CommandExecutor: WindowId {:?} not found for CreateInput",
            window_id
        );
        PlatformError::InvalidHandle(format!(
            "WindowId {:?} not found for CreateInput",
            window_id
        ))
    })?;

    if window_data.control_hwnd_map.contains_key(&control_id) {
        log::warn!(
            "CommandExecutor: Input with logical ID {} already exists for window {:?}",
            control_id,
            window_id
        );
        return Err(PlatformError::OperationFailed(format!(
            "Input with logical ID {} already exists for window {:?}",
            control_id, window_id
        )));
    }

    let hwnd_parent = match parent_control_id {
        Some(id) => window_data.get_control_hwnd(id).ok_or_else(|| {
            log::warn!(
                "CommandExecutor: Parent control with ID {} not found for CreateInput in WinID {:?}",
                id, window_id
            );
            PlatformError::InvalidHandle(format!(
                "Parent control with ID {} not found for CreateInput in WinID {:?}",
                id, window_id
            ))
        })?,
        None => window_data.this_window_hwnd,
    };

    if hwnd_parent.is_invalid() {
        log::error!(
            "CommandExecutor: Parent HWND invalid for CreateInput (WinID {:?})",
            window_id
        );
        return Err(PlatformError::InvalidHandle(format!(
            "Parent HWND invalid for CreateInput (WinID {:?})",
            window_id
        )));
    }

    let hwnd_edit = unsafe {
        CreateWindowExW(
            WINDOW_EX_STYLE(0),
            WC_EDITW,
            &HSTRING::from(initial_text.as_str()),
            WS_CHILD | WS_VISIBLE | WS_BORDER | WINDOW_STYLE(ES_AUTOHSCROLL as u32),
            0,
            0,
            10,
            10,
            Some(hwnd_parent),
            Some(HMENU(control_id as usize as *mut std::ffi::c_void)),
            Some(internal_state.h_instance),
            None,
        )?
    };

    window_data.control_hwnd_map.insert(control_id, hwnd_edit);
    log::debug!(
        "CommandExecutor: Created input field (ID {}) for WinID {:?} with HWND {:?}",
        control_id,
        window_id,
        hwnd_edit
    );
    Ok(())
}

/*
 * Executes the `SetInputText` command to update an EDIT control's content.
 */
pub(crate) fn execute_set_input_text(
    internal_state: &Arc<Win32ApiInternalState>,
    window_id: WindowId,
    control_id: i32,
    text: String,
) -> PlatformResult<()> {
    let hwnd_edit = {
        let windows_guard = internal_state.active_windows.read().map_err(|e| {
            log::error!(
                "CommandExecutor: Failed to lock windows map for SetInputText: {:?}",
                e
            );
            PlatformError::OperationFailed("Failed to lock windows map".into())
        })?;
        let window_data = windows_guard.get(&window_id).ok_or_else(|| {
            log::warn!(
                "CommandExecutor: WindowId {:?} not found for SetInputText",
                window_id
            );
            PlatformError::InvalidHandle(format!(
                "WindowId {:?} not found for SetInputText",
                window_id
            ))
        })?;
        window_data.get_control_hwnd(control_id).ok_or_else(|| {
            log::warn!(
                "CommandExecutor: Control ID {} not found for SetInputText in WinID {:?}",
                control_id,
                window_id
            );
            PlatformError::InvalidHandle(format!(
                "Control ID {} not found for SetInputText in WinID {:?}",
                control_id, window_id
            ))
        })?
    };

    unsafe {
        SetWindowTextW(hwnd_edit, &HSTRING::from(text.as_str())).map_err(|e| {
            log::error!(
                "CommandExecutor: SetWindowTextW failed for input ID {}: {:?}",
                control_id,
                e
            );
            PlatformError::OperationFailed(format!("SetWindowText failed: {:?}", e))
        })?;
    }
    Ok(())
}

// Commands that call simple window_common functions (or could be moved to window_common if preferred)
pub(crate) fn execute_set_window_title(
    internal_state: &Arc<Win32ApiInternalState>,
    window_id: WindowId,
    title: &str,
) -> PlatformResult<()> {
    super::window_common::set_window_title(internal_state, window_id, title)
}

pub(crate) fn execute_show_window(
    internal_state: &Arc<Win32ApiInternalState>,
    window_id: WindowId,
    show: bool,
) -> PlatformResult<()> {
    super::window_common::show_window(internal_state, window_id, show)
}

pub(crate) fn execute_close_window(
    internal_state: &Arc<Win32ApiInternalState>,
    window_id: WindowId,
) -> PlatformResult<()> {
    super::window_common::send_close_message(internal_state, window_id)
}

/*
 * Custom window procedure for panel controls.
 * It forwards WM_COMMAND messages to the panel's parent so that
 * controls embedded within the panel generate events at the main
 * window level.
 */
unsafe extern "system" fn forwarding_panel_proc(
    hwnd: HWND,
    msg: u32,
    wparam: WPARAM,
    lparam: LPARAM,
) -> LRESULT {
    if msg == WM_COMMAND {
        let parent = GetParent(hwnd);
        if parent.0 != 0 {
            SendMessageW(parent, WM_COMMAND, wparam, lparam);
        }
        return LRESULT(0);
    }
    let prev = GetWindowLongPtrW(hwnd, GWLP_USERDATA);
    if prev != 0 {
        let prev_proc: WNDPROC = std::mem::transmute(prev as isize);
        return CallWindowProcW(Some(prev_proc), hwnd, msg, wparam, lparam);
    }
    DefWindowProcW(hwnd, msg, wparam, lparam)
}

/*
 * Executes the `CreatePanel` command.
 * Creates a generic STATIC control to act as a panel. The panel can be a child
 * of the main window or another control (identified by `parent_control_id`).
 * The new panel's HWND is stored in `NativeWindowData.controls` mapped by `panel_id`.
 */
pub(crate) fn execute_create_panel(
    internal_state: &Arc<Win32ApiInternalState>,
    window_id: WindowId,
    parent_control_id: Option<i32>,
    panel_id: i32, // Logical ID for this new panel
) -> PlatformResult<()> {
    log::debug!(
        "CommandExecutor: execute_create_panel for WinID {:?}, PanelID: {}, ParentControlID: {:?}",
        window_id,
        panel_id,
        parent_control_id
    );

    let mut windows_map_guard = internal_state.active_windows.write().map_err(|e| {
        log::error!(
            "CommandExecutor: Failed to lock windows map for CreatePanel: {:?}",
            e
        );
        PlatformError::OperationFailed("Failed to lock windows map for CreatePanel".into())
    })?;

    let window_data = windows_map_guard.get_mut(&window_id).ok_or_else(|| {
        log::warn!(
            "CommandExecutor: WindowId {:?} not found for CreatePanel.",
            window_id
        );
        PlatformError::InvalidHandle(format!(
            "WindowId {:?} not found for CreatePanel",
            window_id
        ))
    })?;

    if window_data.control_hwnd_map.contains_key(&panel_id) {
        log::warn!(
            "CommandExecutor: Panel with logical ID {} already exists for window {:?}.",
            panel_id,
            window_id
        );
        return Err(PlatformError::OperationFailed(format!(
            "Panel with logical ID {} already exists for window {:?}",
            panel_id, window_id
        )));
    }

    let hwnd_parent = match parent_control_id {
        Some(id) => window_data.get_control_hwnd(id).ok_or_else(|| {
            log::warn!("CommandExecutor: Parent control with logical ID {} not found for CreatePanel in WinID {:?}", id, window_id);
            PlatformError::InvalidHandle(format!(
                "Parent control with logical ID {} not found for CreatePanel in WinID {:?}",
                id, window_id
            ))
        })?,
        None => window_data.this_window_hwnd, // Parent is the main window
    };

    if hwnd_parent.is_invalid() {
        log::error!(
            "CommandExecutor: Parent HWND for CreatePanel is invalid (WinID: {:?}, ParentControlID: {:?})",
            window_id,
            parent_control_id
        );
        return Err(PlatformError::InvalidHandle(format!(
            "Parent HWND for CreatePanel is invalid (WinID: {:?}, ParentControlID: {:?})",
            window_id, parent_control_id
        )));
    }

    let hwnd_panel = unsafe {
        CreateWindowExW(
            WINDOW_EX_STYLE(0), // Or WS_EX_CONTROLPARENT if it should manage tab order for children
            super::window_common::WC_STATIC, // Using a STATIC control as a simple panel container
            None,               // No text for a simple panel
            WS_CHILD | WS_VISIBLE, // Basic styles for a panel
            0,
            0,
            10,
            10, // Dummy position/size, layout rules will adjust
            Some(hwnd_parent),
            Some(HMENU(panel_id as *mut _)), // Use logical ID for the HMENU
            Some(internal_state.h_instance),
            None,
        )?
    };
    unsafe {
        let prev = SetWindowLongPtrW(hwnd_panel, GWLP_WNDPROC, forwarding_panel_proc as isize);
        SetWindowLongPtrW(hwnd_panel, GWLP_USERDATA, prev);
    }
    window_data.control_hwnd_map.insert(panel_id, hwnd_panel);
    log::debug!(
        "CommandExecutor: Created panel (LogicalID {}) for WinID {:?} with HWND {:?}",
        panel_id,
        window_id,
        hwnd_panel
    );
    Ok(())
}<|MERGE_RESOLUTION|>--- conflicted
+++ resolved
@@ -20,23 +20,7 @@
 use windows::{
     Win32::{
         Foundation::{GetLastError, HWND, LPARAM, LRESULT, WPARAM},
-        UI::{
-            Controls::WC_EDITW,
-            Input::KeyboardAndMouse::EnableWindow,
-            WindowsAndMessaging::{
-<<<<<<< HEAD
-                AppendMenuW, BS_PUSHBUTTON, CreateMenu, CreatePopupMenu, CreateWindowExW,
-                DestroyMenu, ES_AUTOHSCROLL, HMENU, MF_POPUP, MF_STRING, PostQuitMessage, SetMenu,
-                SetWindowTextW, WINDOW_EX_STYLE, WINDOW_STYLE, WS_BORDER, WS_CHILD, WS_VISIBLE,
-=======
-                AppendMenuW, BS_PUSHBUTTON, CallWindowProcW, CreateMenu, CreatePopupMenu,
-                CreateWindowExW, DefWindowProcW, DestroyMenu, GetParent, GetWindowLongPtrW,
-                HMENU, MF_POPUP, MF_STRING, PostQuitMessage, SendMessageW, SetMenu,
-                SetWindowLongPtrW, SetWindowTextW, WINDOW_EX_STYLE, WINDOW_STYLE, WS_CHILD,
-                WS_VISIBLE, WS_BORDER, ES_AUTOHSCROLL, WC_EDITW, WM_COMMAND, WNDPROC,
->>>>>>> 3a6c42bd
-            },
-        },
+        UI::{Controls::WC_EDITW, Input::KeyboardAndMouse::EnableWindow, WindowsAndMessaging::*},
     },
     core::HSTRING,
 };
