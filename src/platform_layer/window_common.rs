/*
 * This module provides common Win32 windowing functionalities, including
 * window class registration, native window creation, and the main window
 * procedure (WndProc) for message handling. It defines `NativeWindowData`
 * to store per-window native state and helper functions for interacting
 * with the Win32 API.
 *
 * For control-specific message handling (e.g., TreeView notifications,
 * label custom drawing), this module now primarily dispatches to dedicated
 * handlers in the `super::controls` module.
 */
use super::{
    app::Win32ApiInternalState,
    controls::{input_handler, label_handler, treeview_handler},
    error::{PlatformError, Result as PlatformResult},
    types::{
        AppEvent, DockStyle, LayoutRule, MenuAction, MessageSeverity, PlatformEventHandler,
        WindowId,
    },
};

use windows::{
    Win32::{
        Foundation::{
            ERROR_INVALID_WINDOW_HANDLE, GetLastError, HWND, LPARAM, LRESULT, RECT, WPARAM,
        },
        Graphics::Gdi::{
            BeginPaint, CLIP_DEFAULT_PRECIS, COLOR_WINDOW, CreateFontW, DEFAULT_CHARSET,
            DEFAULT_QUALITY, DeleteObject, EndPaint, FF_DONTCARE, FW_NORMAL, FillRect, GetDC,
            GetDeviceCaps, HBRUSH, HDC, HFONT, HGDIOBJ, LOGPIXELSY, OUT_DEFAULT_PRECIS,
            PAINTSTRUCT, ReleaseDC,
        },
        System::WindowsProgramming::MulDiv,
        UI::Controls::{NM_CLICK, NM_CUSTOMDRAW, NMHDR, TVN_ITEMCHANGEDW},
        UI::WindowsAndMessaging::*, // This list is massive, just import all of them.
    },
    core::{HSTRING, PCWSTR},
};

use std::collections::HashMap;
use std::ffi::c_void;
use std::sync::{Arc, Mutex};

// TOOD: Control IDs used by dialog_handler, kept here for visibility if dialog_handler needs them
// but ideally, they should be private to dialog_handler or within a shared constants scope for dialogs.
pub(crate) const ID_DIALOG_INPUT_EDIT: i32 = 3001;
pub(crate) const ID_DIALOG_INPUT_PROMPT_STATIC: i32 = 3002;

// Common control class names
pub(crate) const WC_BUTTON: PCWSTR = windows::core::w!("BUTTON");
pub(crate) const WC_STATIC: PCWSTR = windows::core::w!("STATIC");
// Common style constants
pub(crate) const SS_LEFT: WINDOW_STYLE = WINDOW_STYLE(0x00000000_u32);

// Custom application message for TreeView checkbox clicks.
// Defined here as it's part of the window message protocol that window_common handles.
pub(crate) const WM_APP_TREEVIEW_CHECKBOX_CLICKED: u32 = WM_APP + 0x100;
// Custom application message used to defer the MainWindowUISetupComplete event
// until after the Win32 message loop has started. This ensures controls like the
// TreeView have completed their creation and are ready for commands such as
// populating items with checkboxes.
pub(crate) const WM_APP_MAIN_WINDOW_UI_SETUP_COMPLETE: u32 = WM_APP + 0x101;

// General UI constants
pub const STATUS_BAR_HEIGHT: i32 = 25; // Example height for status bar
pub const FILTER_DEBOUNCE_MS: u32 = 300;

// Represents an invalid HWND, useful for initialization or checks.
pub(crate) const HWND_INVALID: HWND = HWND(std::ptr::null_mut());

const SUCCESS_CODE: LRESULT = LRESULT(0);
/*
 * Holds native data associated with a specific window managed by the platform layer.
 * This includes the native window handle (`HWND`), a map of control IDs to their
 * `HWND`s, any control-specific states (like for the TreeView),
 * a map for menu item actions (`menu_action_map`),
 * a counter for generating unique menu item IDs (`next_menu_item_id_counter`),
 * a list of layout rules for positioning controls, and
 * severity information for new labels.
 */
#[derive(Debug)]
pub(crate) struct NativeWindowData {
    this_window_hwnd: HWND,
    logical_window_id: WindowId,
    // The specific internal state for the TreeView control if one exists.
    treeview_state: Option<treeview_handler::TreeViewInternalState>,
    // HWNDs for various controls (buttons, status bar, treeview, etc.)
    control_hwnd_map: HashMap<i32, HWND>,
    // Maps dynamically generated `i32` menu item IDs to their semantic `MenuAction`.
    menu_action_map: HashMap<i32, MenuAction>,
    // Counter to generate unique `i32` IDs for menu items that have an action.
    next_menu_item_id_counter: i32,
    // Layout rules for controls within this window.
    layout_rules: Option<Vec<LayoutRule>>,
    /// The current severity for each status label, keyed by its logical ID.
    label_severities: HashMap<i32, MessageSeverity>,
    /// Background color state for input controls keyed by their logical ID.
<<<<<<< HEAD
    input_bg_colors: HashMap<i32, crate::platform_layer::controls::input_handler::InputColorState>,
    pub(crate) status_bar_font: Option<HFONT>,
=======
    input_bg_colors:
        HashMap<i32, crate::platform_layer::controls::input_handler::InputColorState>,
    status_bar_font: Option<HFONT>,
>>>>>>> 790dd50e
}

impl NativeWindowData {
    pub(crate) fn new(logical_window_id: WindowId) -> Self {
        Self {
            this_window_hwnd: HWND_INVALID,
            logical_window_id,
            treeview_state: None,
            control_hwnd_map: HashMap::new(),
            menu_action_map: HashMap::new(),
            next_menu_item_id_counter: 30000,
            layout_rules: None,
            label_severities: HashMap::new(),
            input_bg_colors: HashMap::new(),
            status_bar_font: None,
        }
    }

    pub(crate) fn get_hwnd(&self) -> HWND {
        self.this_window_hwnd
    }

    pub(crate) fn set_hwnd(&mut self, hwnd: HWND) {
        self.this_window_hwnd = hwnd;
    }

    pub(crate) fn get_control_hwnd(&self, control_id: i32) -> Option<HWND> {
        self.control_hwnd_map.get(&control_id).copied()
    }

    pub(crate) fn register_control_hwnd(&mut self, control_id: i32, hwnd: HWND) {
        self.control_hwnd_map.insert(control_id, hwnd);
    }

    pub(crate) fn has_control(&self, control_id: i32) -> bool {
        self.control_hwnd_map.contains_key(&control_id)
    }

    pub(crate) fn has_treeview_state(&self) -> bool {
        self.treeview_state.is_some()
    }

    pub(crate) fn init_treeview_state(&mut self) {
        self.treeview_state = Some(treeview_handler::TreeViewInternalState::new());
    }

    pub(crate) fn take_treeview_state(
        &mut self,
    ) -> Option<treeview_handler::TreeViewInternalState> {
        self.treeview_state.take()
    }

    pub(crate) fn set_treeview_state(
        &mut self,
        state: Option<treeview_handler::TreeViewInternalState>,
    ) {
        self.treeview_state = state;
    }

    pub(crate) fn get_treeview_state(&self) -> Option<&treeview_handler::TreeViewInternalState> {
        self.treeview_state.as_ref()
    }

    fn generate_menu_item_id(&mut self) -> i32 {
        let id = self.next_menu_item_id_counter;
        self.next_menu_item_id_counter += 1;
        id
    }

    pub(crate) fn register_menu_action(&mut self, action: MenuAction) -> i32 {
        let id = self.generate_menu_item_id();
        self.menu_action_map.insert(id, action);
        log::debug!(
            "CommandExecutor: Mapping menu action {:?} to ID {} for window {:?}",
            action,
            id,
            self.logical_window_id
        );
        id
    }

    pub(crate) fn get_menu_action(&self, menu_id: i32) -> Option<MenuAction> {
        self.menu_action_map.get(&menu_id).copied()
    }

    #[cfg(test)]
    pub(crate) fn iter_menu_actions(&self) -> impl Iterator<Item = (&i32, &MenuAction)> {
        self.menu_action_map.iter()
    }

    #[cfg(test)]
    pub(crate) fn menu_action_count(&self) -> usize {
        self.menu_action_map.len()
    }

    #[cfg(test)]
    pub(crate) fn get_next_menu_item_id_counter(&self) -> i32 {
        self.next_menu_item_id_counter
    }

    pub(crate) fn define_layout(&mut self, rules: Vec<LayoutRule>) {
        self.layout_rules = Some(rules);
    }

    pub(crate) fn set_label_severity(&mut self, label_id: i32, severity: MessageSeverity) {
        self.label_severities.insert(label_id, severity);
    }

    pub(crate) fn get_label_severity(&self, label_id: i32) -> Option<MessageSeverity> {
        self.label_severities.get(&label_id).copied()
    }

    pub(crate) fn set_input_background_color(
        &mut self,
        control_id: i32,
        color: Option<u32>,
    ) -> crate::platform_layer::error::Result<()> {
        use crate::platform_layer::controls::input_handler::InputColorState;
        use windows::Win32::Foundation::{COLORREF, GetLastError};
        use windows::Win32::Graphics::Gdi::{CreateSolidBrush, DeleteObject};

        if let Some(existing) = self.input_bg_colors.remove(&control_id) {
            unsafe {
                let _ = DeleteObject(existing.brush.into());
            }
        }

        if let Some(c) = color {
            let colorref = COLORREF(c);
            let brush = unsafe { CreateSolidBrush(colorref) };
            if brush.is_invalid() {
                return Err(
                    crate::platform_layer::error::PlatformError::OperationFailed(format!(
                        "CreateSolidBrush failed: {:?}",
                        unsafe { GetLastError() }
                    )),
                );
            }
            self.input_bg_colors.insert(
                control_id,
                InputColorState {
                    color: colorref,
                    brush,
                },
            );
        }

        Ok(())
    }

    pub(crate) fn get_input_background_color(
        &self,
        control_id: i32,
    ) -> Option<&crate::platform_layer::controls::input_handler::InputColorState> {
        self.input_bg_colors.get(&control_id)
    }

    pub(crate) fn cleanup_input_background_colors(&mut self) {
        use windows::Win32::Graphics::Gdi::DeleteObject;
        for (_, state) in self.input_bg_colors.drain() {
            unsafe {
                let _ = DeleteObject(state.brush.into());
            }
        }
    }

    pub(crate) fn ensure_status_bar_font(&mut self) {
        if self.status_bar_font.is_some() {
            return;
        }

        let font_name_hstring = HSTRING::from("Segoe UI");
        let font_point_size = 9;
        let hdc_screen = unsafe { GetDC(None) };
        let logical_font_height = if !hdc_screen.is_invalid() {
            let height = -unsafe {
                MulDiv(
                    font_point_size,
                    GetDeviceCaps(Some(hdc_screen), LOGPIXELSY),
                    72,
                )
            };
            unsafe { ReleaseDC(None, hdc_screen) };
            height
        } else {
            -font_point_size
        };

        let h_font = unsafe {
            CreateFontW(
                logical_font_height,
                0,
                0,
                0,
                FW_NORMAL.0 as i32,
                0,
                0,
                0,
                DEFAULT_CHARSET,
                OUT_DEFAULT_PRECIS,
                CLIP_DEFAULT_PRECIS,
                DEFAULT_QUALITY,
                FF_DONTCARE.0 as u32,
                &font_name_hstring,
            )
        };

        if h_font.is_invalid() {
            log::error!(
                "Platform: Failed to create status bar font: {:?}",
                unsafe { GetLastError() }
            );
            self.status_bar_font = None;
        } else {
            log::debug!(
                "Platform: Status bar font created: {:?} for window {:?}",
                h_font,
                self.logical_window_id
            );
            self.status_bar_font = Some(h_font);
        }
    }

    pub(crate) fn get_status_bar_font(&self) -> Option<HFONT> {
        self.status_bar_font
    }

    pub(crate) fn cleanup_status_bar_font(&mut self) {
        if let Some(h_font) = self.status_bar_font.take() {
            if !h_font.is_invalid() {
                log::debug!(
                    "Deleting status bar font {:?} for WinID {:?}",
                    h_font,
                    self.logical_window_id
                );
                unsafe {
                    let _ = DeleteObject(HGDIOBJ(h_font.0 as *mut c_void));
                }
            }
        }
    }
}

// Context passed during window creation to associate Win32ApiInternalState with HWND.
struct WindowCreationContext {
    internal_state_arc: Arc<Win32ApiInternalState>,
    window_id: WindowId,
}

/*
 * Registers the main window class for the application if not already registered.
 * This function defines the common properties for all windows created by this
 * platform layer, including the window procedure (`facade_wnd_proc_router`).
 */
pub(crate) fn register_window_class(
    internal_state: &Arc<Win32ApiInternalState>,
) -> PlatformResult<()> {
    let class_name_hstring = HSTRING::from(format!(
        "{}_PlatformWindowClass",
        internal_state.app_name_for_class
    ));
    let class_name_pcwstr = PCWSTR(class_name_hstring.as_ptr());

    unsafe {
        let mut wc_test = WNDCLASSEXW::default();
        if GetClassInfoExW(
            Some(internal_state.h_instance),
            class_name_pcwstr,
            &mut wc_test,
        )
        .is_ok()
        {
            log::debug!(
                "Platform: Window class '{}' already registered.",
                internal_state.app_name_for_class
            );
            return Ok(());
        }

        let wc = WNDCLASSEXW {
            cbSize: std::mem::size_of::<WNDCLASSEXW>() as u32,
            style: CS_HREDRAW | CS_VREDRAW | CS_OWNDC,
            lpfnWndProc: Some(facade_wnd_proc_router),
            cbClsExtra: 0,
            cbWndExtra: 0,
            hInstance: internal_state.h_instance,
            hIcon: LoadIconW(None, IDI_APPLICATION)?,
            hCursor: LoadCursorW(None, IDC_ARROW)?,
            hbrBackground: HBRUSH((COLOR_WINDOW.0 + 1) as *mut c_void),
            lpszMenuName: PCWSTR::null(),
            lpszClassName: class_name_pcwstr,
            hIconSm: LoadIconW(None, IDI_APPLICATION)?,
        };

        if RegisterClassExW(&wc) == 0 {
            let error = GetLastError();
            log::error!("Platform: RegisterClassExW failed: {:?}", error);
            Err(PlatformError::InitializationFailed(format!(
                "RegisterClassExW failed: {:?}",
                error
            )))
        } else {
            log::debug!(
                "Platform: Window class '{}' registered successfully.",
                internal_state.app_name_for_class
            );
            Ok(())
        }
    }
}

/*
 * Creates a native Win32 window.
 * Uses `CreateWindowExW` and passes `WindowCreationContext` via `lpCreateParams`.
 */
pub(crate) fn create_native_window(
    internal_state_arc: &Arc<Win32ApiInternalState>,
    window_id: WindowId,
    title: &str,
    width: i32,
    height: i32,
) -> PlatformResult<HWND> {
    let class_name_hstring = HSTRING::from(format!(
        "{}_PlatformWindowClass",
        internal_state_arc.app_name_for_class
    ));

    let creation_context = Box::new(WindowCreationContext {
        internal_state_arc: Arc::clone(internal_state_arc),
        window_id,
    });

    unsafe {
        let hwnd = CreateWindowExW(
            WINDOW_EX_STYLE::default(),          // Optional extended window styles
            &class_name_hstring,                 // Window class name
            &HSTRING::from(title),               // Window title
            WS_OVERLAPPEDWINDOW,                 // Common window style
            CW_USEDEFAULT,                       // Default X position
            CW_USEDEFAULT,                       // Default Y position
            width,                               // Width
            height,                              // Height
            None,                                // Parent window (None for top-level)
            None,                                // Menu (None for no default menu)
            Some(internal_state_arc.h_instance), // Application instance
            Some(Box::into_raw(creation_context) as *mut c_void), // lParam for WM_CREATE/WM_NCCREATE
        )?; // Returns Result<HWND, Error>, so ? operator handles error conversion

        Ok(hwnd)
    }
}

/*
 * Main window procedure router. Retrieves `WindowCreationContext` and calls
 * `handle_window_message` on `Win32ApiInternalState`.
 */
unsafe extern "system" fn facade_wnd_proc_router(
    hwnd: HWND,
    msg: u32,
    wparam: WPARAM,
    lparam: LPARAM,
) -> LRESULT {
    let context_ptr = if msg == WM_NCCREATE {
        let create_struct = unsafe { &*(lparam.0 as *const CREATESTRUCTW) };
        let context_raw_ptr = create_struct.lpCreateParams as *mut WindowCreationContext;
        unsafe { SetWindowLongPtrW(hwnd, GWLP_USERDATA, context_raw_ptr as isize) };
        context_raw_ptr
    } else {
        unsafe { GetWindowLongPtrW(hwnd, GWLP_USERDATA) as *mut WindowCreationContext }
    };

    if context_ptr.is_null() {
        return unsafe { DefWindowProcW(hwnd, msg, wparam, lparam) };
    }

    let context = unsafe { &*context_ptr };
    let internal_state_arc = &context.internal_state_arc;
    let window_id = context.window_id;

    let result = internal_state_arc.handle_window_message(hwnd, msg, wparam, lparam, window_id);

    if msg == WM_NCDESTROY {
        let _ = unsafe { Box::from_raw(context_ptr) };
        unsafe { SetWindowLongPtrW(hwnd, GWLP_USERDATA, 0) };
    }
    result
}

#[inline]
pub(crate) fn loword_from_wparam(wparam: WPARAM) -> i32 {
    (wparam.0 & 0xFFFF) as i32
}
#[inline]
pub(crate) fn highord_from_wparam(wparam: WPARAM) -> i32 {
    (wparam.0 >> 16) as i32
}
#[inline]
pub(crate) fn loword_from_lparam(lparam: LPARAM) -> i32 {
    (lparam.0 & 0xFFFF) as i32
}
#[inline]
pub(crate) fn hiword_from_lparam(lparam: LPARAM) -> i32 {
    ((lparam.0 >> 16) & 0xFFFF) as i32
}

impl Win32ApiInternalState {
    /*
     * Handles window messages for a specific window instance.
     * This method is called by `facade_wnd_proc_router` and processes
     * relevant messages. It translates them into `AppEvent`s to be sent to the
     * application logic or performs direct actions by dispatching to control handlers.
     * It may also override the default message result (`lresult_override`).
     */
    fn handle_window_message(
        self: &Arc<Self>,
        hwnd: HWND,
        msg: u32,
        wparam: WPARAM,
        lparam: LPARAM,
        window_id: WindowId,
    ) -> LRESULT {
        let event_handler_opt = self
            .application_event_handler
            .lock()
            .unwrap()
            .as_ref()
            .and_then(|weak_handler| weak_handler.upgrade());

        let mut event_to_send: Option<AppEvent> = None;
        let mut lresult_override: Option<LRESULT> = None;

        match msg {
            WM_CREATE => {
                self.handle_wm_create(hwnd, wparam, lparam, window_id);
            }
            WM_SIZE => {
                event_to_send = self.handle_wm_size(hwnd, wparam, lparam, window_id);
            }
            WM_COMMAND => {
                event_to_send = self.handle_wm_command(hwnd, wparam, lparam, window_id);
            }
            WM_TIMER => {
                event_to_send = self.handle_wm_timer(hwnd, wparam, lparam, window_id);
            }
            WM_CLOSE => {
                log::debug!(
                    "WM_CLOSE received for WinID {:?}. Generating WindowCloseRequestedByUser.",
                    window_id
                );
                event_to_send = Some(AppEvent::WindowCloseRequestedByUser { window_id });
                lresult_override = Some(SUCCESS_CODE);
            }
            WM_DESTROY => {
                event_to_send = self.handle_wm_destroy(hwnd, wparam, lparam, window_id);
            }
            WM_NCDESTROY => {}
            WM_PAINT => {
                lresult_override = Some(self.handle_wm_paint(hwnd, wparam, lparam, window_id));
            }
            WM_NOTIFY => {
                (event_to_send, lresult_override) = self._handle_wm_notify_dispatch(
                    hwnd,
                    wparam,
                    lparam,
                    window_id,
                    event_handler_opt.as_ref(),
                );
            }
            WM_APP_TREEVIEW_CHECKBOX_CLICKED => {
                event_to_send = treeview_handler::handle_wm_app_treeview_checkbox_clicked(
                    self, hwnd, window_id, wparam, lparam,
                );
            }
            WM_APP_MAIN_WINDOW_UI_SETUP_COMPLETE => {
                log::debug!(
                    "handle_window_message: Received message WM_APP_MAIN_WINDOW_UI_SETUP_COMPLETE"
                );
                event_to_send = Some(AppEvent::MainWindowUISetupComplete { window_id });
            }
            WM_GETMINMAXINFO => {
                lresult_override =
                    Some(self.handle_wm_getminmaxinfo(hwnd, wparam, lparam, window_id));
            }
            WM_CTLCOLORSTATIC => {
                let hdc_static_ctrl = HDC(wparam.0 as *mut c_void);
                let hwnd_static_ctrl = HWND(lparam.0 as *mut c_void);
                lresult_override = label_handler::handle_wm_ctlcolorstatic(
                    self,
                    window_id,
                    hdc_static_ctrl,
                    hwnd_static_ctrl,
                );
            }
            WM_CTLCOLOREDIT => {
                let hdc_edit = HDC(wparam.0 as *mut c_void);
                let hwnd_edit = HWND(lparam.0 as *mut c_void);
                lresult_override =
                    input_handler::handle_wm_ctlcoloredit(self, window_id, hdc_edit, hwnd_edit);
            }
            _ => {}
        }

        if let Some(event) = event_to_send {
            if let Some(handler_arc) = event_handler_opt {
                if let Ok(mut handler_guard) = handler_arc.lock() {
                    handler_guard.handle_event(event);
                } else {
                    log::error!(
                        "Platform: Failed to lock event handler for event {:?}.",
                        event
                    );
                }
            } else {
                log::warn!(
                    "Platform: Event handler not available for event {:?}.",
                    event
                );
            }
        }

        if let Some(lresult) = lresult_override {
            lresult
        } else {
            unsafe { DefWindowProcW(hwnd, msg, wparam, lparam) }
        }
    }

    /*
     * Dispatches WM_NOTIFY messages to appropriate control handlers.
     * It inspects the NMHDR code to determine the type of notification and the
     * control that sent it, then routes to specific handlers (e.g., for TreeView
     * custom draw or general notifications).
     */
    fn _handle_wm_notify_dispatch(
        self: &Arc<Self>,
        hwnd_parent_window: HWND,
        _wparam_original: WPARAM,
        lparam_original: LPARAM,
        window_id: WindowId,
        event_handler_opt: Option<&Arc<Mutex<dyn PlatformEventHandler>>>,
    ) -> (Option<AppEvent>, Option<LRESULT>) {
        let nmhdr_ptr = lparam_original.0 as *const NMHDR;
        if nmhdr_ptr.is_null() {
            log::warn!("WM_NOTIFY received with null NMHDR pointer. Ignoring.");
            return (None, None);
        }
        let nmhdr = unsafe { &*nmhdr_ptr };
        let control_id_from_notify = nmhdr.idFrom as i32;

        // Check if this notification is from a TreeView control associated with this window.
        // This requires looking up the control by its ID and checking its class or type if needed,
        // or simply assuming based on notification codes like NM_CUSTOMDRAW if they are unique enough.
        // For now, we'll rely on treeview_state existing for the window and the notification code.
        let is_treeview_notification;
        {
            let windows_guard = match self.active_windows.read() {
                Ok(g) => g,
                Err(e) => {
                    log::error!(
                        "Platform: Failed to get read lock in _handle_wm_notify_dispatch: {:?}",
                        e
                    );
                    return (None, None);
                }
            };
            let window_data = match windows_guard.get(&window_id) {
                Some(wd) => wd,
                None => {
                    log::warn!(
                        "Platform: WindowData not found for WinID {:?} in _handle_wm_notify_dispatch.",
                        window_id
                    );
                    return (None, None);
                }
            };
            // A simple check: does this window have treeview_state?
            // And is the notification coming from the control ID stored for that treeview?
            // For now, assume if treeview_state exists, this NM_CUSTOMDRAW or NM_CLICK could be for it.
            // A more robust check would be to see if nmhdr.hwndFrom matches the stored TreeView HWND.
            is_treeview_notification = window_data.has_treeview_state()
                && window_data.get_control_hwnd(control_id_from_notify) == Some(nmhdr.hwndFrom);
        }

        if is_treeview_notification {
            match nmhdr.code {
                NM_CUSTOMDRAW => {
                    log::trace!(
                        "Routing NM_CUSTOMDRAW from ControlID {} to treeview_handler.",
                        control_id_from_notify
                    );
                    let lresult = treeview_handler::handle_nm_customdraw(
                        self,
                        window_id,
                        lparam_original,
                        event_handler_opt,
                        control_id_from_notify,
                    );
                    return (None, Some(lresult));
                }
                NM_CLICK => {
                    log::trace!(
                        "Routing NM_CLICK from ControlID {} to treeview_handler.",
                        control_id_from_notify
                    );
                    treeview_handler::handle_nm_click(self, hwnd_parent_window, window_id, nmhdr);
                    return (None, None);
                }
                TVN_ITEMCHANGEDW => {
                    log::trace!(
                        "Routing TVN_ITEMCHANGEDW from ControlID {} to treeview_handler.",
                        control_id_from_notify
                    );
                    let event = treeview_handler::handle_treeview_itemchanged_notification(
                        self,
                        window_id,
                        lparam_original,
                        control_id_from_notify,
                    );
                    return (event, None);
                }
                _ => {
                    log::trace!(
                        "Unhandled WM_NOTIFY code {} from known TreeView ControlID {}.",
                        nmhdr.code,
                        control_id_from_notify
                    );
                }
            }
        } else {
            log::trace!(
                "WM_NOTIFY code {} from ControlID {} is not identified as a TreeView notification.",
                nmhdr.code,
                control_id_from_notify
            );
        }
        (None, None)
    }

    /*
     * Handles the WM_CREATE message for a window.
     * Minimal responsibilities now, mainly for setting up things like custom fonts
     * if they are window-wide and not control-specific.
     */
    fn handle_wm_create(
        self: &Arc<Self>,
        hwnd: HWND,
        _wparam: WPARAM,
        _lparam: LPARAM,
        window_id: WindowId,
    ) {
        log::debug!(
            "Platform: WM_CREATE for HWND {:?}, WindowId {:?}",
            hwnd,
            window_id
        );
        if let Ok(mut windows_map_guard) = self.active_windows.write() {
            if let Some(window_data) = windows_map_guard.get_mut(&window_id) {
                window_data.ensure_status_bar_font();
            }
        }
    }

    /*
     * Applies layout rules recursively for a parent and its children.
     */
    fn apply_layout_rules_for_children(
        self: &Arc<Self>,
        window_id: WindowId,
        parent_id_for_layout: Option<i32>,
        parent_rect: RECT,
        all_window_rules: &[LayoutRule],
        all_controls_map: &HashMap<i32, HWND>,
    ) {
        log::trace!(
            "Applying layout for parent_id {:?}, rect: {:?}",
            parent_id_for_layout,
            parent_rect
        );
        let mut child_rules: Vec<&LayoutRule> = all_window_rules
            .iter()
            .filter(|r| r.parent_control_id == parent_id_for_layout)
            .collect();
        child_rules.sort_by_key(|r| r.order);
        let mut current_available_rect = parent_rect;
        let mut fill_candidates: Vec<(&LayoutRule, HWND)> = Vec::new();
        let mut proportional_fill_candidates: Vec<(&LayoutRule, HWND)> = Vec::new();

        for rule in &child_rules {
            let control_hwnd_opt = all_controls_map.get(&rule.control_id).copied();
            if control_hwnd_opt.is_none() || control_hwnd_opt == Some(HWND_INVALID) {
                log::warn!(
                    "Layout: HWND for control ID {} not found or invalid.",
                    rule.control_id
                );
                continue;
            }
            let control_hwnd = control_hwnd_opt.unwrap();
            match rule.dock_style {
                DockStyle::Top | DockStyle::Bottom | DockStyle::Left | DockStyle::Right => {
                    let mut item_rect = RECT {
                        left: current_available_rect.left + rule.margin.3,
                        top: current_available_rect.top + rule.margin.0,
                        right: current_available_rect.right - rule.margin.1,
                        bottom: current_available_rect.bottom - rule.margin.2,
                    };
                    let size = rule.fixed_size.unwrap_or(0);
                    match rule.dock_style {
                        DockStyle::Top => {
                            item_rect.bottom = item_rect.top + size;
                            current_available_rect.top = item_rect.bottom + rule.margin.2;
                        }
                        DockStyle::Bottom => {
                            item_rect.top = item_rect.bottom - size;
                            current_available_rect.bottom = item_rect.top - rule.margin.0;
                        }
                        DockStyle::Left => {
                            item_rect.right = item_rect.left + size;
                            current_available_rect.left = item_rect.right + rule.margin.1;
                        }
                        DockStyle::Right => {
                            item_rect.left = item_rect.right - size;
                            current_available_rect.right = item_rect.left - rule.margin.3;
                        }
                        _ => unreachable!(),
                    }
                    let item_width = (item_rect.right - item_rect.left).max(0);
                    let item_height = (item_rect.bottom - item_rect.top).max(0);
                    unsafe {
                        _ = MoveWindow(
                            control_hwnd,
                            item_rect.left,
                            item_rect.top,
                            item_width,
                            item_height,
                            true,
                        );
                    }
                    if all_window_rules
                        .iter()
                        .any(|r_child| r_child.parent_control_id == Some(rule.control_id))
                    {
                        let panel_client_rect = RECT {
                            left: 0,
                            top: 0,
                            right: item_width,
                            bottom: item_height,
                        };
                        self.apply_layout_rules_for_children(
                            window_id,
                            Some(rule.control_id),
                            panel_client_rect,
                            all_window_rules,
                            all_controls_map,
                        );
                    }
                }
                DockStyle::Fill => {
                    fill_candidates.push((rule, control_hwnd));
                }
                DockStyle::ProportionalFill { .. } => {
                    proportional_fill_candidates.push((rule, control_hwnd));
                }
                DockStyle::None => {}
            }
        }
        if !proportional_fill_candidates.is_empty() {
            let total_width_for_proportional =
                (current_available_rect.right - current_available_rect.left).max(0);
            let total_height_for_proportional =
                (current_available_rect.bottom - current_available_rect.top).max(0);
            let total_weight: f32 = proportional_fill_candidates
                .iter()
                .map(|(r, _)| {
                    if let DockStyle::ProportionalFill { weight } = r.dock_style {
                        weight
                    } else {
                        0.0
                    }
                })
                .sum();
            if total_weight > 0.0 {
                let mut current_x = current_available_rect.left;
                for (rule, control_hwnd) in proportional_fill_candidates {
                    if let DockStyle::ProportionalFill { weight } = rule.dock_style {
                        let proportion = weight / total_weight;
                        let item_width_allocation =
                            (total_width_for_proportional as f32 * proportion) as i32;
                        let final_x = current_x + rule.margin.3;
                        let final_y = current_available_rect.top + rule.margin.0;
                        let final_width =
                            (item_width_allocation - rule.margin.3 - rule.margin.1).max(0);
                        let final_height =
                            (total_height_for_proportional - rule.margin.0 - rule.margin.2).max(0);
                        unsafe {
                            _ = MoveWindow(
                                control_hwnd,
                                final_x,
                                final_y,
                                final_width,
                                final_height,
                                true,
                            );
                        }
                        current_x += item_width_allocation;
                        if all_window_rules
                            .iter()
                            .any(|r_child| r_child.parent_control_id == Some(rule.control_id))
                        {
                            let panel_client_rect_prop = RECT {
                                left: 0,
                                top: 0,
                                right: final_width,
                                bottom: final_height,
                            };
                            self.apply_layout_rules_for_children(
                                window_id,
                                Some(rule.control_id),
                                panel_client_rect_prop,
                                all_window_rules,
                                all_controls_map,
                            );
                        }
                    }
                }
            }
        }
        if let Some((rule, control_hwnd)) = fill_candidates.first() {
            if fill_candidates.len() > 1 {
                log::warn!(
                    "Layout: Multiple Fill controls for parent_id {:?}. Using first (ID {}).",
                    parent_id_for_layout,
                    rule.control_id
                );
            }
            let fill_rect = RECT {
                left: current_available_rect.left + rule.margin.3,
                top: current_available_rect.top + rule.margin.0,
                right: current_available_rect.right - rule.margin.1,
                bottom: current_available_rect.bottom - rule.margin.2,
            };
            let fill_width = (fill_rect.right - fill_rect.left).max(0);
            let fill_height = (fill_rect.bottom - fill_rect.top).max(0);
            unsafe {
                _ = MoveWindow(
                    *control_hwnd,
                    fill_rect.left,
                    fill_rect.top,
                    fill_width,
                    fill_height,
                    true,
                );
            }
            if all_window_rules
                .iter()
                .any(|r_child| r_child.parent_control_id == Some(rule.control_id))
            {
                let panel_client_rect_fill = RECT {
                    left: 0,
                    top: 0,
                    right: fill_width,
                    bottom: fill_height,
                };
                self.apply_layout_rules_for_children(
                    window_id,
                    Some(rule.control_id),
                    panel_client_rect_fill,
                    all_window_rules,
                    all_controls_map,
                );
            }
        }
    }

    /*
     * Triggers layout recalculation for the specified window.
     */
    pub(crate) fn trigger_layout_recalculation(self: &Arc<Self>, window_id: WindowId) {
        log::debug!(
            "trigger_layout_recalculation called for WinID {:?}",
            window_id
        );
        let active_windows_guard = match self.active_windows.read() {
            Ok(g) => g,
            Err(e) => {
                log::error!("Failed to get read lock for layout: {:?}", e);
                return;
            }
        };
        let window_data = match active_windows_guard.get(&window_id) {
            Some(d) => d,
            None => {
                log::warn!("WindowData not found for layout: {:?}", window_id);
                return;
            }
        };
        if window_data.this_window_hwnd.is_invalid() {
            log::warn!("HWND invalid for layout: {:?}", window_id);
            return;
        }
        let rules = match window_data.layout_rules.as_ref() {
            Some(r) => r,
            None => {
                log::debug!("No layout rules for WinID {:?}", window_id);
                return;
            }
        };
        if rules.is_empty() {
            log::debug!("Empty layout rules for WinID {:?}", window_id);
            return;
        }
        let mut client_rect = RECT::default();
        if unsafe { GetClientRect(window_data.this_window_hwnd, &mut client_rect) }.is_err() {
            log::error!("GetClientRect failed for layout: {:?}", unsafe {
                GetLastError()
            });
            return;
        }
        log::trace!(
            "Applying layout with client_rect: {:?}, for WinID {:?}",
            client_rect,
            window_id
        );
        self.apply_layout_rules_for_children(
            window_id,
            None,
            client_rect,
            &rules,
            &window_data.control_hwnd_map,
        );
    }

    /*
     * Handles WM_SIZE: Triggers layout recalculation.
     */
    fn handle_wm_size(
        self: &Arc<Self>,
        hwnd: HWND,
        _wparam: WPARAM,
        width_height: LPARAM,
        window_id: WindowId,
    ) -> Option<AppEvent> {
        let client_width = loword_from_lparam(width_height);
        let client_height = hiword_from_lparam(width_height);
        log::debug!(
            "Platform: WM_SIZE for WinID {:?}, HWND {:?}. Client: {}x{}",
            window_id,
            hwnd,
            client_width,
            client_height
        );
        self.trigger_layout_recalculation(window_id);
        Some(AppEvent::WindowResized {
            window_id,
            width: client_width,
            height: client_height,
        })
    }

    /*
     * Handles WM_COMMAND: Dispatches menu actions or button clicks.
     */
    fn handle_wm_command(
        self: &Arc<Self>,
        _hwnd_parent: HWND,
        wparam: WPARAM,
        control_hwnd: LPARAM,
        window_id: WindowId,
    ) -> Option<AppEvent> {
        let command_id = loword_from_wparam(wparam);
        let notification_code = highord_from_wparam(wparam);
        if control_hwnd.0 == 0 {
            // Menu or accelerator
            if let Ok(windows_guard) = self.active_windows.read() {
                if let Some(window_data) = windows_guard.get(&window_id) {
                    if let Some(action) = window_data.get_menu_action(command_id) {
                        log::debug!(
                            "Menu action {:?} (ID {}) for WinID {:?}.",
                            action,
                            command_id,
                            window_id
                        );
                        return Some(AppEvent::MenuActionClicked { action });
                    } else {
                        log::warn!(
                            "WM_COMMAND (Menu/Accel) for unknown ID {} in WinID {:?}.",
                            command_id,
                            window_id
                        );
                    }
                } else {
                    log::warn!(
                        "WindowData not found for WinID {:?} in WM_COMMAND (Menu/Accel).",
                        window_id
                    );
                }
            } else {
                log::error!("Failed read lock for menu_action_map in WM_COMMAND (Menu/Accel).");
            }
        } else {
            // Control
            let hwnd_control = HWND(control_hwnd.0 as *mut std::ffi::c_void);
            if notification_code == BN_CLICKED as i32 {
                log::debug!(
                    "Button ID {} clicked (HWND {:?}) for WinID {:?}.",
                    command_id,
                    hwnd_control,
                    window_id
                );
                return Some(AppEvent::ButtonClicked {
                    window_id,
                    control_id: command_id,
                });
            } else if notification_code == EN_CHANGE as i32 {
                log::trace!(
                    "Edit control ID {} changed, starting debounce timer",
                    command_id
                );
                unsafe {
                    SetTimer(
                        Some(_hwnd_parent),
                        command_id as usize,
                        FILTER_DEBOUNCE_MS,
                        None,
                    );
                }
            } else {
                log::trace!(
                    "Unhandled WM_COMMAND from control: ID {}, NotifyCode {}, HWND {:?}, WinID {:?}",
                    command_id,
                    notification_code,
                    hwnd_control,
                    window_id
                );
            }
        }
        None
    }

    fn handle_wm_timer(
        self: &Arc<Self>,
        hwnd: HWND,
        timer_id: WPARAM,
        _lparam: LPARAM,
        window_id: WindowId,
    ) -> Option<AppEvent> {
        unsafe {
            _ = KillTimer(Some(hwnd), timer_id.0 as usize);
        }
        let control_id = timer_id.0 as i32;
        let hwnd_edit_opt = self.active_windows.read().ok().and_then(|g| {
            g.get(&window_id)
                .and_then(|wd| wd.get_control_hwnd(control_id))
        });
        if let Some(hwnd_edit) = hwnd_edit_opt {
            let mut buf: [u16; 256] = [0; 256];
            let len = unsafe { GetWindowTextW(hwnd_edit, &mut buf) } as usize;
            let text = String::from_utf16_lossy(&buf[..len]);
            return Some(AppEvent::FilterTextSubmitted { window_id, text });
        }
        None
    }

    /*
     * Handles WM_DESTROY: Cleans up resources and removes window data.
     */
    fn handle_wm_destroy(
        self: &Arc<Self>,
        _hwnd: HWND,
        _wparam: WPARAM,
        _lparam: LPARAM,
        window_id: WindowId,
    ) -> Option<AppEvent> {
        log::debug!(
            "WM_DESTROY for WinID {:?}. Removing data and cleaning resources.",
            window_id
        );
        if let Ok(mut windows_map_guard) = self.active_windows.write() {
            if let Some(mut window_data_entry) = windows_map_guard.remove(&window_id) {
                window_data_entry.cleanup_status_bar_font();
                window_data_entry.cleanup_input_background_colors();
                log::debug!("Removed WindowId {:?} from active_windows.", window_id);
            } else {
                log::warn!(
                    "WindowId {:?} not found in active_windows during WM_DESTROY.",
                    window_id
                );
            }
        } else {
            log::error!(
                "Failed write lock for active_windows in WM_DESTROY for WinID {:?}.",
                window_id
            );
        }
        self.check_if_should_quit_after_window_close();
        Some(AppEvent::WindowDestroyed { window_id })
    }

    /*
     * Handles WM_PAINT: Fills background. Control custom drawing is separate.
     */
    fn handle_wm_paint(
        self: &Arc<Self>,
        hwnd: HWND,
        _wparam: WPARAM,
        _lparam: LPARAM,
        _window_id: WindowId,
    ) -> LRESULT {
        unsafe {
            let mut ps = PAINTSTRUCT::default();
            let hdc = BeginPaint(hwnd, &mut ps);
            if !hdc.is_invalid() {
                FillRect(
                    hdc,
                    &ps.rcPaint,
                    HBRUSH((COLOR_WINDOW.0 + 1) as *mut c_void),
                );
                _ = EndPaint(hwnd, &ps);
            }
        }
        SUCCESS_CODE
    }

    /*
     * Handles WM_GETMINMAXINFO: Sets minimum window tracking size.
     */
    fn handle_wm_getminmaxinfo(
        self: &Arc<Self>,
        _hwnd: HWND,
        _wparam: WPARAM,
        lparam: LPARAM,
        _window_id: WindowId,
    ) -> LRESULT {
        if lparam.0 != 0 {
            let mmi = unsafe { &mut *(lparam.0 as *mut MINMAXINFO) };
            mmi.ptMinTrackSize.x = 300;
            mmi.ptMinTrackSize.y = 200;
        }
        SUCCESS_CODE
    }
}

pub(crate) fn set_window_title(
    internal_state: &Arc<Win32ApiInternalState>,
    window_id: WindowId,
    title: &str,
) -> PlatformResult<()> {
    log::debug!("Setting title for WinID {:?} to '{}'", window_id, title);
    let windows_guard = internal_state.active_windows.read().map_err(|_| {
        PlatformError::OperationFailed("Failed read lock for set_window_title".into())
    })?;
    let window_data = windows_guard.get(&window_id).ok_or_else(|| {
        PlatformError::InvalidHandle(format!(
            "WindowId {:?} not found for set_window_title",
            window_id
        ))
    })?;
    if window_data.this_window_hwnd.is_invalid() {
        return Err(PlatformError::InvalidHandle(format!(
            "HWND for WinID {:?} invalid in set_window_title",
            window_id
        )));
    }
    unsafe { SetWindowTextW(window_data.this_window_hwnd, &HSTRING::from(title))? };
    Ok(())
}

pub(crate) fn show_window(
    internal_state: &Arc<Win32ApiInternalState>,
    window_id: WindowId,
    show: bool,
) -> PlatformResult<()> {
    log::debug!("Setting visibility for WinID {:?} to {}", window_id, show);
    let windows_guard = internal_state
        .active_windows
        .read()
        .map_err(|_| PlatformError::OperationFailed("Failed read lock for show_window".into()))?;
    let window_data = windows_guard.get(&window_id).ok_or_else(|| {
        PlatformError::InvalidHandle(format!(
            "WindowId {:?} not found for show_window",
            window_id
        ))
    })?;
    if window_data.this_window_hwnd.is_invalid() {
        return Err(PlatformError::InvalidHandle(format!(
            "HWND for WinID {:?} invalid in show_window",
            window_id
        )));
    }
    let cmd = if show { SW_SHOW } else { SW_HIDE };
    unsafe { _ = ShowWindow(window_data.this_window_hwnd, cmd) };
    Ok(())
}

/*
 * Initiates the closing of a specified window by calling DestroyWindow directly.
 * The actual destruction sequence (WM_DESTROY, etc.) will follow.
 */
pub(crate) fn send_close_message(
    internal_state: &Arc<Win32ApiInternalState>,
    window_id: WindowId,
) -> PlatformResult<()> {
    log::debug!(
        "Platform: send_close_message received for WindowId {:?}, attempting to destroy native window directly.",
        window_id
    );
    // This function will get the HWND and call DestroyWindow.
    // If successful, WM_DESTROY will be posted to the window's queue,
    // and our handle_wm_destroy will eventually be called.
    destroy_native_window(internal_state, window_id)
}

/*
 * Attempts to destroy the native window associated with the given `WindowId`.
 * This is called by `send_close_message` or can be used for more direct cleanup.
 */
pub(crate) fn destroy_native_window(
    internal_state: &Arc<Win32ApiInternalState>,
    window_id: WindowId,
) -> PlatformResult<()> {
    log::debug!(
        "Attempting to destroy native window for WinID {:?}",
        window_id
    );
    let hwnd_to_destroy: Option<HWND>;
    {
        let windows_read_guard = internal_state.active_windows.read().map_err(|e| {
            PlatformError::OperationFailed(format!(
                "Failed read lock (destroy_native_window): {}",
                e
            ))
        })?;
        hwnd_to_destroy = windows_read_guard
            .get(&window_id)
            .map(|data| data.this_window_hwnd);
    }

    if let Some(hwnd) = hwnd_to_destroy {
        if !hwnd.is_invalid() {
            log::debug!(
                "Calling DestroyWindow for HWND {:?} (WinID {:?})",
                hwnd,
                window_id
            );
            unsafe {
                if DestroyWindow(hwnd).is_err() {
                    let last_error = GetLastError();
                    if last_error.0 != ERROR_INVALID_WINDOW_HANDLE.0 {
                        log::error!("DestroyWindow for HWND {:?} failed: {:?}", hwnd, last_error);
                        // Optionally return error: PlatformError::OperationFailed(format!("DestroyWindow failed: {:?}", last_error))
                    } else {
                        log::debug!(
                            "DestroyWindow for HWND {:?} reported invalid handle (already destroyed?).",
                            hwnd
                        );
                    }
                } else {
                    log::debug!(
                        "DestroyWindow call initiated for HWND {:?}. WM_DESTROY will follow.",
                        hwnd
                    );
                }
            }
        } else {
            log::warn!(
                "HWND for WinID {:?} was invalid before DestroyWindow call.",
                window_id
            );
        }
    } else {
        log::warn!("WinID {:?} not found for destroy_native_window.", window_id);
    }
    Ok(())
}<|MERGE_RESOLUTION|>--- conflicted
+++ resolved
@@ -95,14 +95,8 @@
     /// The current severity for each status label, keyed by its logical ID.
     label_severities: HashMap<i32, MessageSeverity>,
     /// Background color state for input controls keyed by their logical ID.
-<<<<<<< HEAD
     input_bg_colors: HashMap<i32, crate::platform_layer::controls::input_handler::InputColorState>,
-    pub(crate) status_bar_font: Option<HFONT>,
-=======
-    input_bg_colors:
-        HashMap<i32, crate::platform_layer::controls::input_handler::InputColorState>,
     status_bar_font: Option<HFONT>,
->>>>>>> 790dd50e
 }
 
 impl NativeWindowData {
@@ -311,10 +305,9 @@
         };
 
         if h_font.is_invalid() {
-            log::error!(
-                "Platform: Failed to create status bar font: {:?}",
-                unsafe { GetLastError() }
-            );
+            log::error!("Platform: Failed to create status bar font: {:?}", unsafe {
+                GetLastError()
+            });
             self.status_bar_font = None;
         } else {
             log::debug!(
