/*
 * This module provides common Win32 windowing functionalities, including
 * window class registration, native window creation, and the main window
 * procedure (WndProc) for message handling. It defines `NativeWindowData`
 * to store per-window native state and helper functions for interacting
 * with the Win32 API.
 *
 * For control-specific message handling (e.g., TreeView notifications,
 * label custom drawing), this module now primarily dispatches to dedicated
 * handlers in the `super::controls` module.
 */
use super::{
    app::Win32ApiInternalState,
    controls::{button_handler, input_handler, label_handler, treeview_handler},
    error::{PlatformError, Result as PlatformResult},
    types::{AppEvent, DockStyle, LayoutRule, MenuAction, MessageSeverity, WindowId},
};

use windows::{
    Win32::{
        Foundation::{
            ERROR_INVALID_WINDOW_HANDLE, GetLastError, HWND, LPARAM, LRESULT, RECT, WPARAM,
        },
        Graphics::Gdi::{
            BeginPaint, CLIP_DEFAULT_PRECIS, COLOR_WINDOW, CreateFontW, DEFAULT_CHARSET,
            DEFAULT_QUALITY, DeleteObject, EndPaint, FF_DONTCARE, FW_NORMAL, FillRect, GetDC,
            GetDeviceCaps, HBRUSH, HDC, HFONT, HGDIOBJ, LOGPIXELSY, OUT_DEFAULT_PRECIS,
            PAINTSTRUCT, ReleaseDC,
        },
        System::WindowsProgramming::MulDiv,
        UI::Controls::{NM_CLICK, NM_CUSTOMDRAW, NMHDR, TVN_ITEMCHANGEDW},
        UI::WindowsAndMessaging::*, // This list is massive, just import all of them.
    },
    core::{HSTRING, PCWSTR},
};

use std::collections::HashMap;
use std::ffi::c_void;
use std::sync::Arc;

// TOOD: Control IDs used by dialog_handler, kept here for visibility if dialog_handler needs them
// but ideally, they should be private to dialog_handler or within a shared constants scope for dialogs.
pub(crate) const ID_DIALOG_INPUT_EDIT: i32 = 3001;
pub(crate) const ID_DIALOG_INPUT_PROMPT_STATIC: i32 = 3002;

// Common control class names
pub(crate) const WC_STATIC: PCWSTR = windows::core::w!("STATIC");
// Common style constants
pub(crate) const SS_LEFT: WINDOW_STYLE = WINDOW_STYLE(0x00000000_u32);

// Custom application message for TreeView checkbox clicks.
// Defined here as it's part of the window message protocol that window_common handles.
pub(crate) const WM_APP_TREEVIEW_CHECKBOX_CLICKED: u32 = WM_APP + 0x100;
// Custom application message used to defer the MainWindowUISetupComplete event
// until after the Win32 message loop has started. This ensures controls like the
// TreeView have completed their creation and are ready for commands such as
// populating items with checkboxes.
pub(crate) const WM_APP_MAIN_WINDOW_UI_SETUP_COMPLETE: u32 = WM_APP + 0x101;

// General UI constants
/// Default debounce delay for edit controls in milliseconds.
pub const INPUT_DEBOUNCE_MS: u32 = 300;

// Represents an invalid HWND, useful for initialization or checks.
pub(crate) const HWND_INVALID: HWND = HWND(std::ptr::null_mut());

const SUCCESS_CODE: LRESULT = LRESULT(0);
/*
 * Holds native data associated with a specific window managed by the platform layer.
 * This includes the native window handle (`HWND`), a map of control IDs to their
 * `HWND`s, any control-specific states (like for the TreeView),
 * a map for menu item actions (`menu_action_map`),
 * a counter for generating unique menu item IDs (`next_menu_item_id_counter`),
 * a list of layout rules for positioning controls, and
 * severity information for new labels.
 */
#[derive(Debug)]
pub(crate) struct NativeWindowData {
    this_window_hwnd: HWND,
    logical_window_id: WindowId,
    // The specific internal state for the TreeView control if one exists.
    treeview_state: Option<treeview_handler::TreeViewInternalState>,
    // HWNDs for various controls (buttons, status bar, treeview, etc.)
    control_hwnd_map: HashMap<i32, HWND>,
    // Maps dynamically generated `i32` menu item IDs to their semantic `MenuAction`.
    menu_action_map: HashMap<i32, MenuAction>,
    // Counter to generate unique `i32` IDs for menu items that have an action.
    next_menu_item_id_counter: i32,
    // Layout rules for controls within this window.
    layout_rules: Option<Vec<LayoutRule>>,
    /// The current severity for each status label, keyed by its logical ID.
    label_severities: HashMap<i32, MessageSeverity>,
    /// Background color state for input controls keyed by their logical ID.
    input_bg_colors: HashMap<i32, crate::platform_layer::controls::input_handler::InputColorState>,
    status_bar_font: Option<HFONT>,
}

impl NativeWindowData {
    pub(crate) fn new(logical_window_id: WindowId) -> Self {
        Self {
            this_window_hwnd: HWND_INVALID,
            logical_window_id,
            treeview_state: None,
            control_hwnd_map: HashMap::new(),
            menu_action_map: HashMap::new(),
            next_menu_item_id_counter: 30000,
            layout_rules: None,
            label_severities: HashMap::new(),
            input_bg_colors: HashMap::new(),
            status_bar_font: None,
        }
    }

    pub(crate) fn get_hwnd(&self) -> HWND {
        self.this_window_hwnd
    }

    pub(crate) fn set_hwnd(&mut self, hwnd: HWND) {
        self.this_window_hwnd = hwnd;
    }

    pub(crate) fn get_control_hwnd(&self, control_id: i32) -> Option<HWND> {
        self.control_hwnd_map.get(&control_id).copied()
    }

    pub(crate) fn register_control_hwnd(&mut self, control_id: i32, hwnd: HWND) {
        self.control_hwnd_map.insert(control_id, hwnd);
    }

    pub(crate) fn has_control(&self, control_id: i32) -> bool {
        self.control_hwnd_map.contains_key(&control_id)
    }

    pub(crate) fn has_treeview_state(&self) -> bool {
        self.treeview_state.is_some()
    }

    pub(crate) fn init_treeview_state(&mut self) {
        self.treeview_state = Some(treeview_handler::TreeViewInternalState::new());
    }

    pub(crate) fn take_treeview_state(
        &mut self,
    ) -> Option<treeview_handler::TreeViewInternalState> {
        self.treeview_state.take()
    }

    pub(crate) fn set_treeview_state(
        &mut self,
        state: Option<treeview_handler::TreeViewInternalState>,
    ) {
        self.treeview_state = state;
    }

    pub(crate) fn get_treeview_state(&self) -> Option<&treeview_handler::TreeViewInternalState> {
        self.treeview_state.as_ref()
    }

    fn generate_menu_item_id(&mut self) -> i32 {
        let id = self.next_menu_item_id_counter;
        self.next_menu_item_id_counter += 1;
        id
    }

    pub(crate) fn register_menu_action(&mut self, action: MenuAction) -> i32 {
        let id = self.generate_menu_item_id();
        self.menu_action_map.insert(id, action);
        log::debug!(
            "CommandExecutor: Mapping menu action {:?} to ID {} for window {:?}",
            action,
            id,
            self.logical_window_id
        );
        id
    }

    /*
     * Pure layout calculation for a group of child controls. Returns the
     * rectangle for each control without calling any Win32 APIs. The
     * algorithm mirrors the runtime layout engine and is recursively
     * applied by `apply_layout_rules_for_children`.
     */
    fn calculate_layout(parent_rect: RECT, rules: &[LayoutRule]) -> HashMap<i32, RECT> {
        let mut sorted = rules.to_vec();
        sorted.sort_by_key(|r| r.order);

        let mut result = HashMap::new();
        let mut current_available_rect = parent_rect;
        let mut fill_candidate: Option<&LayoutRule> = None;
        let mut proportional_fill_candidates: Vec<&LayoutRule> = Vec::new();

        for rule in &sorted {
            match rule.dock_style {
                DockStyle::Top | DockStyle::Bottom | DockStyle::Left | DockStyle::Right => {
                    let mut item_rect = RECT {
                        left: current_available_rect.left + rule.margin.3,
                        top: current_available_rect.top + rule.margin.0,
                        right: current_available_rect.right - rule.margin.1,
                        bottom: current_available_rect.bottom - rule.margin.2,
                    };
                    let size = rule.fixed_size.unwrap_or(0);
                    match rule.dock_style {
                        DockStyle::Top => {
                            item_rect.bottom = item_rect.top + size;
                            current_available_rect.top = item_rect.bottom + rule.margin.2;
                        }
                        DockStyle::Bottom => {
                            item_rect.top = item_rect.bottom - size;
                            current_available_rect.bottom = item_rect.top - rule.margin.0;
                        }
                        DockStyle::Left => {
                            item_rect.right = item_rect.left + size;
                            current_available_rect.left = item_rect.right + rule.margin.1;
                        }
                        DockStyle::Right => {
                            item_rect.left = item_rect.right - size;
                            current_available_rect.right = item_rect.left - rule.margin.3;
                        }
                        _ => unreachable!(),
                    }
                    result.insert(rule.control_id, item_rect);
                }
                DockStyle::Fill => {
                    if fill_candidate.is_none() {
                        fill_candidate = Some(rule);
                    }
                }
                DockStyle::ProportionalFill { .. } => {
                    proportional_fill_candidates.push(rule);
                }
                DockStyle::None => {}
            }
        }

        if !proportional_fill_candidates.is_empty() {
            let total_width_for_proportional =
                (current_available_rect.right - current_available_rect.left).max(0);
            let total_height_for_proportional =
                (current_available_rect.bottom - current_available_rect.top).max(0);
            let total_weight: f32 = proportional_fill_candidates
                .iter()
                .map(|r| match r.dock_style {
                    DockStyle::ProportionalFill { weight } => weight,
                    _ => 0.0,
                })
                .sum();
            if total_weight > 0.0 {
                let mut current_x = current_available_rect.left;
                for rule in proportional_fill_candidates {
                    if let DockStyle::ProportionalFill { weight } = rule.dock_style {
                        let proportion = weight / total_weight;
                        let item_width_allocation =
                            (total_width_for_proportional as f32 * proportion) as i32;
                        let final_x = current_x + rule.margin.3;
                        let final_y = current_available_rect.top + rule.margin.0;
                        let final_width =
                            (item_width_allocation - rule.margin.3 - rule.margin.1).max(0);
                        let final_height =
                            (total_height_for_proportional - rule.margin.0 - rule.margin.2).max(0);
                        result.insert(
                            rule.control_id,
                            RECT {
                                left: final_x,
                                top: final_y,
                                right: final_x + final_width,
                                bottom: final_y + final_height,
                            },
                        );
                        current_x += item_width_allocation;
                    }
                }
            }
        }

        if let Some(rule) = fill_candidate {
            let fill_rect = RECT {
                left: current_available_rect.left + rule.margin.3,
                top: current_available_rect.top + rule.margin.0,
                right: current_available_rect.right - rule.margin.1,
                bottom: current_available_rect.bottom - rule.margin.2,
            };
            result.insert(rule.control_id, fill_rect);
        }

        result
    }

    /*
     * Applies layout rules recursively for a parent and its children.
     * The heavy lifting is done by `calculate_layout`, which returns the
     * desired rectangles for each child. This function merely calls the
     * Win32 API to move the windows and recurses for nested containers.
     */
    fn apply_layout_rules_for_children(
        &self,
        parent_id_for_layout: Option<i32>,
        parent_rect: RECT,
    ) {
        log::trace!(
            "Applying layout for parent_id {:?}, rect: {:?}",
            parent_id_for_layout,
            parent_rect
        );

        let all_window_rules = match &self.layout_rules {
            Some(rules) => rules,
            None => return, // No rules to apply
        };

        let mut child_rules: Vec<LayoutRule> = all_window_rules
            .iter()
            .filter(|r| r.parent_control_id == parent_id_for_layout)
            .cloned()
            .collect();
        if child_rules.is_empty() {
            return;
        }
        child_rules.sort_by_key(|r| r.order);

        if child_rules.iter().filter(|r| r.dock_style == DockStyle::Fill).count() > 1 {
            log::warn!(
                "Layout: Multiple Fill controls for parent_id {:?}. Using first.",
                parent_id_for_layout
            );
        }

        let layout_map = calculate_layout(parent_rect, &child_rules);

        for rule in &child_rules {
            let rect = match layout_map.get(&rule.control_id) {
                Some(r) => r,
                None => continue,
            };
            let control_hwnd_opt = self.control_hwnd_map.get(&rule.control_id).copied();
            if control_hwnd_opt.is_none() || control_hwnd_opt == Some(HWND_INVALID) {
                log::warn!(
                    "Layout: HWND for control ID {} not found or invalid.",
                    rule.control_id
                );
                continue;
            }
            let hwnd = control_hwnd_opt.unwrap();
            let width = (rect.right - rect.left).max(0);
            let height = (rect.bottom - rect.top).max(0);
            unsafe {
                _ = MoveWindow(hwnd, rect.left, rect.top, width, height, true);
            }
            if all_window_rules
                .iter()
                .any(|r_child| r_child.parent_control_id == Some(rule.control_id))
            {
                let panel_client_rect = RECT {
                    left: 0,
                    top: 0,
                    right: width,
                    bottom: height,
                };
                self.apply_layout_rules_for_children(Some(rule.control_id), panel_client_rect);
            }
        }
    }

    pub(crate) fn get_menu_action(&self, menu_id: i32) -> Option<MenuAction> {
        self.menu_action_map.get(&menu_id).copied()
    }

    #[cfg(test)]
    pub(crate) fn iter_menu_actions(&self) -> impl Iterator<Item = (&i32, &MenuAction)> {
        self.menu_action_map.iter()
    }

    #[cfg(test)]
    pub(crate) fn menu_action_count(&self) -> usize {
        self.menu_action_map.len()
    }

    #[cfg(test)]
    pub(crate) fn get_next_menu_item_id_counter(&self) -> i32 {
        self.next_menu_item_id_counter
    }

    pub(crate) fn define_layout(&mut self, rules: Vec<LayoutRule>) {
        self.layout_rules = Some(rules);
    }

    pub(crate) fn set_label_severity(&mut self, label_id: i32, severity: MessageSeverity) {
        self.label_severities.insert(label_id, severity);
    }

    pub(crate) fn get_label_severity(&self, label_id: i32) -> Option<MessageSeverity> {
        self.label_severities.get(&label_id).copied()
    }

    pub(crate) fn set_input_background_color(
        &mut self,
        control_id: i32,
        color: Option<u32>,
    ) -> crate::platform_layer::error::Result<()> {
        use crate::platform_layer::controls::input_handler::InputColorState;
        use windows::Win32::Foundation::{COLORREF, GetLastError};
        use windows::Win32::Graphics::Gdi::{CreateSolidBrush, DeleteObject};

        if let Some(existing) = self.input_bg_colors.remove(&control_id) {
            unsafe {
                let _ = DeleteObject(existing.brush.into());
            }
        }

        if let Some(c) = color {
            let colorref = COLORREF(c);
            let brush = unsafe { CreateSolidBrush(colorref) };
            if brush.is_invalid() {
                return Err(
                    crate::platform_layer::error::PlatformError::OperationFailed(format!(
                        "CreateSolidBrush failed: {:?}",
                        unsafe { GetLastError() }
                    )),
                );
            }
            self.input_bg_colors.insert(
                control_id,
                InputColorState {
                    color: colorref,
                    brush,
                },
            );
        }

        Ok(())
    }

    pub(crate) fn get_input_background_color(
        &self,
        control_id: i32,
    ) -> Option<&crate::platform_layer::controls::input_handler::InputColorState> {
        self.input_bg_colors.get(&control_id)
    }

    pub(crate) fn cleanup_input_background_colors(&mut self) {
        use windows::Win32::Graphics::Gdi::DeleteObject;
        for (_, state) in self.input_bg_colors.drain() {
            unsafe {
                let _ = DeleteObject(state.brush.into());
            }
        }
    }

    pub(crate) fn ensure_status_bar_font(&mut self) {
        if self.status_bar_font.is_some() {
            return;
        }

        let font_name_hstring = HSTRING::from("Segoe UI");
        let font_point_size = 9;
        let hdc_screen = unsafe { GetDC(None) };
        let logical_font_height = if !hdc_screen.is_invalid() {
            let height = -unsafe {
                MulDiv(
                    font_point_size,
                    GetDeviceCaps(Some(hdc_screen), LOGPIXELSY),
                    72,
                )
            };
            unsafe { ReleaseDC(None, hdc_screen) };
            height
        } else {
            -font_point_size
        };

        let h_font = unsafe {
            CreateFontW(
                logical_font_height,
                0,
                0,
                0,
                FW_NORMAL.0 as i32,
                0,
                0,
                0,
                DEFAULT_CHARSET,
                OUT_DEFAULT_PRECIS,
                CLIP_DEFAULT_PRECIS,
                DEFAULT_QUALITY,
                FF_DONTCARE.0 as u32,
                &font_name_hstring,
            )
        };

        if h_font.is_invalid() {
            log::error!("Platform: Failed to create status bar font: {:?}", unsafe {
                GetLastError()
            });
            self.status_bar_font = None;
        } else {
            log::debug!(
                "Platform: Status bar font created: {:?} for window {:?}",
                h_font,
                self.logical_window_id
            );
            self.status_bar_font = Some(h_font);
        }
    }

    pub(crate) fn get_status_bar_font(&self) -> Option<HFONT> {
        self.status_bar_font
    }

    pub(crate) fn cleanup_status_bar_font(&mut self) {
        if let Some(h_font) = self.status_bar_font.take() {
            if !h_font.is_invalid() {
                log::debug!(
                    "Deleting status bar font {:?} for WinID {:?}",
                    h_font,
                    self.logical_window_id
                );
                unsafe {
                    let _ = DeleteObject(HGDIOBJ(h_font.0));
                }
            }
        }
    }
}

// Context passed during window creation to associate Win32ApiInternalState with HWND.
struct WindowCreationContext {
    internal_state_arc: Arc<Win32ApiInternalState>,
    window_id: WindowId,
}

/*
 * Registers the main window class for the application if not already registered.
 * This function defines the common properties for all windows created by this
 * platform layer, including the window procedure (`facade_wnd_proc_router`).
 */
pub(crate) fn register_window_class(
    internal_state: &Arc<Win32ApiInternalState>,
) -> PlatformResult<()> {
    let class_name_hstring = HSTRING::from(format!(
        "{}_PlatformWindowClass",
        internal_state.app_name_for_class()
    ));
    let class_name_pcwstr = PCWSTR(class_name_hstring.as_ptr());

    unsafe {
        let mut wc_test = WNDCLASSEXW::default();
        if GetClassInfoExW(
            Some(internal_state.h_instance()),
            class_name_pcwstr,
            &mut wc_test,
        )
        .is_ok()
        {
            log::debug!(
                "Platform: Window class '{}' already registered.",
                internal_state.app_name_for_class()
            );
            return Ok(());
        }

        let wc = WNDCLASSEXW {
            cbSize: std::mem::size_of::<WNDCLASSEXW>() as u32,
            style: CS_HREDRAW | CS_VREDRAW | CS_OWNDC,
            lpfnWndProc: Some(facade_wnd_proc_router),
            cbClsExtra: 0,
            cbWndExtra: 0,
            hInstance: internal_state.h_instance(),
            hIcon: LoadIconW(None, IDI_APPLICATION)?,
            hCursor: LoadCursorW(None, IDC_ARROW)?,
            hbrBackground: HBRUSH((COLOR_WINDOW.0 + 1) as *mut c_void),
            lpszMenuName: PCWSTR::null(),
            lpszClassName: class_name_pcwstr,
            hIconSm: LoadIconW(None, IDI_APPLICATION)?,
        };

        if RegisterClassExW(&wc) == 0 {
            let error = GetLastError();
            log::error!("Platform: RegisterClassExW failed: {:?}", error);
            Err(PlatformError::InitializationFailed(format!(
                "RegisterClassExW failed: {:?}",
                error
            )))
        } else {
            log::debug!(
                "Platform: Window class '{}' registered successfully.",
                internal_state.app_name_for_class()
            );
            Ok(())
        }
    }
}

/*
 * Creates a native Win32 window.
 * Uses `CreateWindowExW` and passes `WindowCreationContext` via `lpCreateParams`.
 */
pub(crate) fn create_native_window(
    internal_state_arc: &Arc<Win32ApiInternalState>,
    window_id: WindowId,
    title: &str,
    width: i32,
    height: i32,
) -> PlatformResult<HWND> {
    let class_name_hstring = HSTRING::from(format!(
        "{}_PlatformWindowClass",
        internal_state_arc.app_name_for_class()
    ));

    let creation_context = Box::new(WindowCreationContext {
        internal_state_arc: Arc::clone(internal_state_arc),
        window_id,
    });

    unsafe {
        let hwnd = CreateWindowExW(
            WINDOW_EX_STYLE::default(),            // Optional extended window styles
            &class_name_hstring,                   // Window class name
            &HSTRING::from(title),                 // Window title
            WS_OVERLAPPEDWINDOW,                   // Common window style
            CW_USEDEFAULT,                         // Default X position
            CW_USEDEFAULT,                         // Default Y position
            width,                                 // Width
            height,                                // Height
            None,                                  // Parent window (None for top-level)
            None,                                  // Menu (None for no default menu)
            Some(internal_state_arc.h_instance()), // Application instance
            Some(Box::into_raw(creation_context) as *mut c_void), // lParam for WM_CREATE/WM_NCCREATE
        )?; // Returns Result<HWND, Error>, so ? operator handles error conversion

        Ok(hwnd)
    }
}

/*
 * Main window procedure router. Retrieves `WindowCreationContext` and calls
 * `handle_window_message` on `Win32ApiInternalState`.
 */
unsafe extern "system" fn facade_wnd_proc_router(
    hwnd: HWND,
    msg: u32,
    wparam: WPARAM,
    lparam: LPARAM,
) -> LRESULT {
    let context_ptr = if msg == WM_NCCREATE {
        let create_struct = unsafe { &*(lparam.0 as *const CREATESTRUCTW) };
        let context_raw_ptr = create_struct.lpCreateParams as *mut WindowCreationContext;
        unsafe { SetWindowLongPtrW(hwnd, GWLP_USERDATA, context_raw_ptr as isize) };
        context_raw_ptr
    } else {
        unsafe { GetWindowLongPtrW(hwnd, GWLP_USERDATA) as *mut WindowCreationContext }
    };

    if context_ptr.is_null() {
        return unsafe { DefWindowProcW(hwnd, msg, wparam, lparam) };
    }

    let context = unsafe { &*context_ptr };
    let internal_state_arc = &context.internal_state_arc;
    let window_id = context.window_id;

    let result = internal_state_arc.handle_window_message(hwnd, msg, wparam, lparam, window_id);

    if msg == WM_NCDESTROY {
        let _ = unsafe { Box::from_raw(context_ptr) };
        unsafe { SetWindowLongPtrW(hwnd, GWLP_USERDATA, 0) };
    }
    result
}

#[inline]
pub(crate) fn loword_from_wparam(wparam: WPARAM) -> i32 {
    (wparam.0 & 0xFFFF) as i32
}
#[inline]
pub(crate) fn highord_from_wparam(wparam: WPARAM) -> i32 {
    (wparam.0 >> 16) as i32
}
#[inline]
pub(crate) fn loword_from_lparam(lparam: LPARAM) -> i32 {
    (lparam.0 & 0xFFFF) as i32
}
#[inline]
pub(crate) fn hiword_from_lparam(lparam: LPARAM) -> i32 {
    ((lparam.0 >> 16) & 0xFFFF) as i32
}

impl Win32ApiInternalState {
    /*
     * Handles window messages for a specific window instance.
     * This method is called by `facade_wnd_proc_router` and processes
     * relevant messages. It translates them into `AppEvent`s to be sent to the
     * application logic or performs direct actions by dispatching to control handlers.
     * It may also override the default message result (`lresult_override`).
     */
    fn handle_window_message(
        self: &Arc<Self>,
        hwnd: HWND,
        msg: u32,
        wparam: WPARAM,
        lparam: LPARAM,
        window_id: WindowId,
    ) -> LRESULT {
        let mut event_to_send: Option<AppEvent> = None;
        let mut lresult_override: Option<LRESULT> = None;

        match msg {
            WM_CREATE => {
                self.handle_wm_create(hwnd, wparam, lparam, window_id);
            }
            WM_SIZE => {
                event_to_send = self.handle_wm_size(hwnd, wparam, lparam, window_id);
            }
            WM_COMMAND => {
                event_to_send = self.handle_wm_command(hwnd, wparam, lparam, window_id);
            }
            WM_TIMER => {
                event_to_send = self.handle_wm_timer(hwnd, wparam, lparam, window_id);
            }
            WM_CLOSE => {
                log::debug!(
                    "WM_CLOSE received for WinID {:?}. Generating WindowCloseRequestedByUser.",
                    window_id
                );
                event_to_send = Some(AppEvent::WindowCloseRequestedByUser { window_id });
                lresult_override = Some(SUCCESS_CODE);
            }
            WM_DESTROY => {
                event_to_send = self.handle_wm_destroy(hwnd, wparam, lparam, window_id);
            }
            WM_NCDESTROY => {}
            WM_PAINT => {
                lresult_override = Some(self.handle_wm_paint(hwnd, wparam, lparam, window_id));
            }
            WM_NOTIFY => {
                (event_to_send, lresult_override) =
                    self._handle_wm_notify_dispatch(hwnd, wparam, lparam, window_id);
            }
            WM_APP_TREEVIEW_CHECKBOX_CLICKED => {
                event_to_send = treeview_handler::handle_wm_app_treeview_checkbox_clicked(
                    self, hwnd, window_id, wparam, lparam,
                );
            }
            WM_APP_MAIN_WINDOW_UI_SETUP_COMPLETE => {
                log::debug!(
                    "handle_window_message: Received message WM_APP_MAIN_WINDOW_UI_SETUP_COMPLETE"
                );
                event_to_send = Some(AppEvent::MainWindowUISetupComplete { window_id });
            }
            WM_GETMINMAXINFO => {
                lresult_override =
                    Some(self.handle_wm_getminmaxinfo(hwnd, wparam, lparam, window_id));
            }
            WM_CTLCOLORSTATIC => {
                let hdc_static_ctrl = HDC(wparam.0 as *mut c_void);
                let hwnd_static_ctrl = HWND(lparam.0 as *mut c_void);
                lresult_override = label_handler::handle_wm_ctlcolorstatic(
                    self,
                    window_id,
                    hdc_static_ctrl,
                    hwnd_static_ctrl,
                );
            }
            WM_CTLCOLOREDIT => {
                let hdc_edit = HDC(wparam.0 as *mut c_void);
                let hwnd_edit = HWND(lparam.0 as *mut c_void);
                lresult_override =
                    input_handler::handle_wm_ctlcoloredit(self, window_id, hdc_edit, hwnd_edit);
            }
            _ => {}
        }

        if let Some(event) = event_to_send {
            self.send_event(event);
        }

        if let Some(lresult) = lresult_override {
            lresult
        } else {
            unsafe { DefWindowProcW(hwnd, msg, wparam, lparam) }
        }
    }

    /*
     * Dispatches WM_NOTIFY messages to appropriate control handlers.
     * It inspects the NMHDR code to determine the type of notification and the
     * control that sent it, then routes to specific handlers (e.g., for TreeView
     * custom draw or general notifications).
     */
    fn _handle_wm_notify_dispatch(
        self: &Arc<Self>,
        hwnd_parent_window: HWND,
        _wparam_original: WPARAM,
        lparam_original: LPARAM,
        window_id: WindowId,
    ) -> (Option<AppEvent>, Option<LRESULT>) {
        let nmhdr_ptr = lparam_original.0 as *const NMHDR;
        if nmhdr_ptr.is_null() {
            log::warn!("WM_NOTIFY received with null NMHDR pointer. Ignoring.");
            return (None, None);
        }
        let nmhdr = unsafe { &*nmhdr_ptr };
        let control_id_from_notify = nmhdr.idFrom as i32;

        let is_treeview_notification = self.with_window_data_read(window_id, |window_data| {
            Ok(window_data.has_treeview_state()
                && window_data.get_control_hwnd(control_id_from_notify) == Some(nmhdr.hwndFrom))
        });

        if let Ok(true) = is_treeview_notification {
            match nmhdr.code {
                NM_CUSTOMDRAW => {
                    log::trace!(
                        "Routing NM_CUSTOMDRAW from ControlID {} to treeview_handler.",
                        control_id_from_notify
                    );
                    let lresult = treeview_handler::handle_nm_customdraw(
                        self,
                        window_id,
                        lparam_original,
                        control_id_from_notify,
                    );
                    return (None, Some(lresult));
                }
                NM_CLICK => {
                    log::trace!(
                        "Routing NM_CLICK from ControlID {} to treeview_handler.",
                        control_id_from_notify
                    );
                    treeview_handler::handle_nm_click(self, hwnd_parent_window, window_id, nmhdr);
                    return (None, None);
                }
                TVN_ITEMCHANGEDW => {
                    log::trace!(
                        "Routing TVN_ITEMCHANGEDW from ControlID {} to treeview_handler.",
                        control_id_from_notify
                    );
                    let event = treeview_handler::handle_treeview_itemchanged_notification(
                        self,
                        window_id,
                        lparam_original,
                        control_id_from_notify,
                    );
                    return (event, None);
                }
                _ => {
                    log::trace!(
                        "Unhandled WM_NOTIFY code {} from known TreeView ControlID {}.",
                        nmhdr.code,
                        control_id_from_notify
                    );
                }
            }
        } else if is_treeview_notification.is_err() {
            log::error!(
                "Failed to access window data for WM_NOTIFY in WinID {:?}: {:?}",
                window_id,
                is_treeview_notification.unwrap_err()
            );
        }
        (None, None)
    }

    /*
     * Handles the WM_CREATE message for a window.
     * Ensures window-wide resources like custom fonts are created.
     */
    fn handle_wm_create(
        self: &Arc<Self>,
        hwnd: HWND,
        _wparam: WPARAM,
        _lparam: LPARAM,
        window_id: WindowId,
    ) {
        log::debug!(
            "Platform: WM_CREATE for HWND {:?}, WindowId {:?}",
            hwnd,
            window_id
        );
        if let Err(e) = self.with_window_data_write(window_id, |window_data| {
            window_data.ensure_status_bar_font();
            Ok(())
        }) {
            log::error!(
                "Failed to access window data during WM_CREATE for WinID {:?}: {:?}",
                window_id,
                e
            );
        }
    }

    /*
     * Triggers layout recalculation for the specified window.
     */
    pub(crate) fn trigger_layout_recalculation(self: &Arc<Self>, window_id: WindowId) {
        log::debug!(
            "trigger_layout_recalculation called for WinID {:?}",
            window_id
        );

        if let Err(e) = self.with_window_data_read(window_id, |window_data| {
            if window_data.get_hwnd().is_invalid() {
                log::warn!("HWND invalid for layout: {:?}", window_id);
                return Ok(()); // Not an error, just can't do anything.
            }
            if window_data.layout_rules.is_none() {
                log::debug!("No layout rules for WinID {:?}", window_id);
                return Ok(());
            }

            let mut client_rect = RECT::default();
            if unsafe { GetClientRect(window_data.get_hwnd(), &mut client_rect) }.is_err() {
                log::error!("GetClientRect failed for layout: {:?}", unsafe {
                    GetLastError()
                });
                return Ok(());
            }

            log::trace!(
                "Applying layout with client_rect: {:?}, for WinID {:?}",
                client_rect,
                window_id
            );
            window_data.apply_layout_rules_for_children(None, client_rect);
            Ok(())
        }) {
            log::error!(
                "Failed to access window data for layout recalculation of WinID {:?}: {:?}",
                window_id,
                e
            );
        }
    }

    /*
     * Handles WM_SIZE: Triggers layout recalculation.
     */
    fn handle_wm_size(
        self: &Arc<Self>,
        hwnd: HWND,
        _wparam: WPARAM,
        width_height: LPARAM,
        window_id: WindowId,
    ) -> Option<AppEvent> {
        let client_width = loword_from_lparam(width_height);
        let client_height = hiword_from_lparam(width_height);
        log::debug!(
            "Platform: WM_SIZE for WinID {:?}, HWND {:?}. Client: {}x{}",
            window_id,
            hwnd,
            client_width,
            client_height
        );
        self.trigger_layout_recalculation(window_id);
        Some(AppEvent::WindowResized {
            window_id,
            width: client_width,
            height: client_height,
        })
    }

    /*
     * Handles WM_COMMAND: Dispatches menu actions or button clicks.
     */
    fn handle_wm_command(
        self: &Arc<Self>,
        _hwnd_parent: HWND,
        wparam: WPARAM,
        control_hwnd: LPARAM,
        window_id: WindowId,
    ) -> Option<AppEvent> {
        let command_id = loword_from_wparam(wparam);
        let notification_code = highord_from_wparam(wparam);
        if control_hwnd.0 == 0 {
            return super::controls::menu_handler::handle_wm_command_for_menu(
                window_id,
                command_id,
                _hwnd_parent,
                self,
            );
        } else {
            // Control notification
            let hwnd_control = HWND(control_hwnd.0 as *mut std::ffi::c_void);
            if notification_code == BN_CLICKED as i32 {
                return Some(button_handler::handle_bn_clicked(
                    window_id,
                    command_id,
                    hwnd_control,
                ));
            } else if notification_code == EN_CHANGE as i32 {
                log::trace!(
                    "Edit control ID {} changed, starting debounce timer",
                    command_id
                );
                unsafe {
                    SetTimer(
                        Some(_hwnd_parent),
                        command_id as usize,
                        INPUT_DEBOUNCE_MS,
                        None,
                    );
                }
            } else {
                log::trace!(
                    "Unhandled WM_COMMAND from control: ID {}, NotifyCode {}, HWND {:?}, WinID {:?}",
                    command_id,
                    notification_code,
                    hwnd_control,
                    window_id
                );
            }
        }
        None
    }

    fn handle_wm_timer(
        self: &Arc<Self>,
        hwnd: HWND,
        timer_id: WPARAM,
        _lparam: LPARAM,
        window_id: WindowId,
    ) -> Option<AppEvent> {
        unsafe {
            _ = KillTimer(Some(hwnd), timer_id.0);
        }
        let control_id = timer_id.0 as i32;

        let hwnd_edit_result = self.with_window_data_read(window_id, |window_data| {
            window_data.get_control_hwnd(control_id).ok_or_else(|| {
                log::warn!("Control not found for timer ID {}", control_id);
                PlatformError::InvalidHandle("Control not found for timer".into())
            })
        });

        if let Ok(hwnd_edit) = hwnd_edit_result {
            let mut buf: [u16; 256] = [0; 256];
            let len = unsafe { GetWindowTextW(hwnd_edit, &mut buf) } as usize;
            let text = String::from_utf16_lossy(&buf[..len]);
            return Some(AppEvent::InputTextChanged {
                window_id,
                control_id,
                text,
            });
        }
        None
    }

    /*
     * Handles WM_DESTROY: Delegates to a helper for resource cleanup and data
     * removal, checks if the application should quit, and generates the final
     * WindowDestroyed event.
     */
    fn handle_wm_destroy(
        self: &Arc<Self>,
        _hwnd: HWND,
        _wparam: WPARAM,
        _lparam: LPARAM,
        window_id: WindowId,
    ) -> Option<AppEvent> {
        log::debug!(
            "WM_DESTROY received for WinID {:?}. Initiating cleanup.",
            window_id
        );

        // Delegate the complex task of locking, removing, and cleaning up GDI
        // resources to the dedicated helper method. This keeps the window
        // procedure clean and focused on message flow.
        self.remove_window_data(window_id);

        // After removing the window, check if it was the last one.
        self.check_if_should_quit_after_window_close();

        // Notify the application logic that the window is gone.
        Some(AppEvent::WindowDestroyed { window_id })
    }

    /*
     * Handles WM_PAINT: Fills background. Control custom drawing is separate.
     */
    fn handle_wm_paint(
        self: &Arc<Self>,
        hwnd: HWND,
        _wparam: WPARAM,
        _lparam: LPARAM,
        _window_id: WindowId,
    ) -> LRESULT {
        unsafe {
            let mut ps = PAINTSTRUCT::default();
            let hdc = BeginPaint(hwnd, &mut ps);
            if !hdc.is_invalid() {
                FillRect(
                    hdc,
                    &ps.rcPaint,
                    HBRUSH((COLOR_WINDOW.0 + 1) as *mut c_void),
                );
                _ = EndPaint(hwnd, &ps);
            }
        }
        SUCCESS_CODE
    }

    /*
     * Handles WM_GETMINMAXINFO: Sets minimum window tracking size.
     */
    fn handle_wm_getminmaxinfo(
        self: &Arc<Self>,
        _hwnd: HWND,
        _wparam: WPARAM,
        lparam: LPARAM,
        _window_id: WindowId,
    ) -> LRESULT {
        if lparam.0 != 0 {
            let mmi = unsafe { &mut *(lparam.0 as *mut MINMAXINFO) };
            mmi.ptMinTrackSize.x = 300;
            mmi.ptMinTrackSize.y = 200;
        }
        SUCCESS_CODE
    }
}

pub(crate) fn set_window_title(
    internal_state: &Arc<Win32ApiInternalState>,
    window_id: WindowId,
    title: &str,
) -> PlatformResult<()> {
    log::debug!("Setting title for WinID {:?} to '{}'", window_id, title);
    internal_state.with_window_data_read(window_id, |window_data| {
        let hwnd = window_data.get_hwnd();
        if hwnd.is_invalid() {
            return Err(PlatformError::InvalidHandle(format!(
                "HWND for WinID {:?} is invalid in set_window_title",
                window_id
            )));
        }
        unsafe { SetWindowTextW(hwnd, &HSTRING::from(title))? };
        Ok(())
    })
}

pub(crate) fn show_window(
    internal_state: &Arc<Win32ApiInternalState>,
    window_id: WindowId,
    show: bool,
) -> PlatformResult<()> {
    log::debug!("Setting visibility for WinID {:?} to {}", window_id, show);
    internal_state.with_window_data_read(window_id, |window_data| {
        let hwnd = window_data.get_hwnd();
        if hwnd.is_invalid() {
            return Err(PlatformError::InvalidHandle(format!(
                "HWND for WinID {:?} is invalid in show_window",
                window_id
            )));
        }
        let cmd = if show { SW_SHOW } else { SW_HIDE };
        unsafe { _ = ShowWindow(hwnd, cmd) };
        Ok(())
    })
}

/*
 * Initiates the closing of a specified window by calling DestroyWindow directly.
 * The actual destruction sequence (WM_DESTROY, etc.) will follow.
 */
pub(crate) fn send_close_message(
    internal_state: &Arc<Win32ApiInternalState>,
    window_id: WindowId,
) -> PlatformResult<()> {
    log::debug!(
        "Platform: send_close_message received for WindowId {:?}, attempting to destroy native window directly.",
        window_id
    );
    // This function will get the HWND and call DestroyWindow.
    // If successful, WM_DESTROY will be posted to the window's queue,
    // and our handle_wm_destroy will eventually be called.
    destroy_native_window(internal_state, window_id)
}

/*
 * Attempts to destroy the native window associated with the given `WindowId`.
 * This is called by `send_close_message` or can be used for more direct cleanup.
 */
pub(crate) fn destroy_native_window(
    internal_state: &Arc<Win32ApiInternalState>,
    window_id: WindowId,
) -> PlatformResult<()> {
    log::debug!(
        "Attempting to destroy native window for WinID {:?}",
        window_id
    );

    let hwnd_to_destroy =
        internal_state.with_window_data_read(window_id, |window_data| Ok(window_data.get_hwnd()));

    match hwnd_to_destroy {
        Ok(hwnd) if !hwnd.is_invalid() => {
            log::debug!(
                "Calling DestroyWindow for HWND {:?} (WinID {:?})",
                hwnd,
                window_id
            );
            unsafe {
                if DestroyWindow(hwnd).is_err() {
                    let last_error = GetLastError();
                    // Don't error out if the handle is already invalid (e.g., already destroyed).
                    if last_error.0 != ERROR_INVALID_WINDOW_HANDLE.0 {
                        log::error!("DestroyWindow for HWND {:?} failed: {:?}", hwnd, last_error);
                    } else {
                        log::debug!(
                            "DestroyWindow for HWND {:?} reported invalid handle (already destroyed?).",
                            hwnd
                        );
                    }
                } else {
                    log::debug!(
                        "DestroyWindow call initiated for HWND {:?}. WM_DESTROY will follow.",
                        hwnd
                    );
                }
            }
        }
        Ok(_) => {
            // HWND is invalid
            log::warn!(
                "HWND for WinID {:?} was invalid before DestroyWindow call.",
                window_id
            );
        }
        Err(_) => {
            // WindowId not found
            log::warn!("WinID {:?} not found for destroy_native_window.", window_id);
        }
    };
    // This function's purpose is to *try* to destroy, so don't bubble up "not found" as an error.
    Ok(())
}

#[cfg(test)]
mod tests {
    use super::*;
    use windows::Win32::Foundation::HWND;

    /*
     * Unit tests for NativeWindowData. These tests verify basic state
     * management without invoking Win32 APIs, using dummy HWND values.
     */

    #[test]
    fn test_register_control_hwnd_lookup() {
        // Arrange
        let mut data = NativeWindowData::new(WindowId(1));
        let hwnd = HWND(0x1234 as *mut std::ffi::c_void);
        // Act
        data.register_control_hwnd(42, hwnd);
        // Assert
        assert_eq!(data.get_control_hwnd(42), Some(hwnd));
        assert!(data.has_control(42));
    }

    #[test]
    fn test_register_menu_action_increments_counter() {
        // Arrange
        let mut data = NativeWindowData::new(WindowId(2));
        let start = data.get_next_menu_item_id_counter();
        // Act
        let id1 = data.register_menu_action(MenuAction::RefreshFileList);
        let id2 = data.register_menu_action(MenuAction::RefreshFileList);
        // Assert
        assert_eq!(data.menu_action_count(), 2);
        assert_eq!(id1, start);
        assert_eq!(id2, start + 1);
        assert_eq!(data.get_next_menu_item_id_counter(), start + 2);
        assert_eq!(data.get_menu_action(id1), Some(MenuAction::RefreshFileList));
    }

    #[test]
    fn test_set_and_get_label_severity() {
        // Arrange
        let mut data = NativeWindowData::new(WindowId(3));
        // Act
        data.set_label_severity(7, MessageSeverity::Warning);
        // Assert
        assert_eq!(data.get_label_severity(7), Some(MessageSeverity::Warning));
    }

    #[test]
    fn test_set_input_background_color_none() {
        // Arrange
        let mut data = NativeWindowData::new(WindowId(4));
        // Act
        let result = data.set_input_background_color(5, None);
        // Assert
        assert!(result.is_ok());
        assert!(data.get_input_background_color(5).is_none());
    }

    #[cfg(target_os = "windows")]
    #[test]
    fn test_set_input_background_color_some() {
        // Arrange
        let mut data = NativeWindowData::new(WindowId(5));
        // Act
        let result = data.set_input_background_color(6, Some(0x00FF00));
        // Assert
        assert!(result.is_ok());
        let state = data.get_input_background_color(6).expect("color state");
        assert_eq!(state.color.0, 0x00FF00);
        assert!(!state.brush.is_invalid());
    }
<<<<<<< HEAD
}
=======

    /*
     * Unit tests for the pure layout calculation. These tests ensure the
     * geometry is computed correctly without creating any native windows.
     */

    #[test]
    fn test_calculate_layout_top_and_fill() {
        // Arrange
        let rules = vec![
            LayoutRule {
                control_id: 1,
                parent_control_id: None,
                dock_style: DockStyle::Top,
                order: 0,
                fixed_size: Some(20),
                margin: (0, 0, 0, 0),
            },
            LayoutRule {
                control_id: 2,
                parent_control_id: None,
                dock_style: DockStyle::Fill,
                order: 1,
                fixed_size: None,
                margin: (0, 0, 0, 0),
            },
        ];
        let parent_rect = RECT {
            left: 0,
            top: 0,
            right: 100,
            bottom: 100,
        };
        // Act
        let map = NativeWindowData::calculate_layout(parent_rect, &rules);
        // Assert
        assert_eq!(map.get(&1).unwrap().bottom, 20);
        assert_eq!(map.get(&2).unwrap().top, 20);
        assert_eq!(map.get(&2).unwrap().bottom, 100);
    }

    #[test]
    fn test_calculate_layout_proportional_fill() {
        // Arrange
        let rules = vec![
            LayoutRule {
                control_id: 1,
                parent_control_id: None,
                dock_style: DockStyle::ProportionalFill { weight: 1.0 },
                order: 0,
                fixed_size: None,
                margin: (0, 0, 0, 0),
            },
            LayoutRule {
                control_id: 2,
                parent_control_id: None,
                dock_style: DockStyle::ProportionalFill { weight: 2.0 },
                order: 1,
                fixed_size: None,
                margin: (0, 0, 0, 0),
            },
        ];
        let parent_rect = RECT {
            left: 0,
            top: 0,
            right: 100,
            bottom: 20,
        };
        // Act
        let map = NativeWindowData::calculate_layout(parent_rect, &rules);
        // Assert
        let rect1 = map.get(&1).unwrap();
        let rect2 = map.get(&2).unwrap();
        assert_eq!(rect1.right - rect1.left, 33);
        assert_eq!(rect2.left, 33);
        assert_eq!(rect2.right - rect2.left, 66);
    }

    #[test]
    fn test_calculate_layout_nested_panels() {
        // Arrange
        let outer_rule = LayoutRule {
            control_id: 1,
            parent_control_id: None,
            dock_style: DockStyle::Fill,
            order: 0,
            fixed_size: None,
            margin: (0, 0, 0, 0),
        };
        let inner_rules = vec![
            LayoutRule {
                control_id: 2,
                parent_control_id: Some(1),
                dock_style: DockStyle::Top,
                order: 0,
                fixed_size: Some(10),
                margin: (0, 0, 0, 0),
            },
            LayoutRule {
                control_id: 3,
                parent_control_id: Some(1),
                dock_style: DockStyle::Fill,
                order: 1,
                fixed_size: None,
                margin: (0, 0, 0, 0),
            },
        ];
        let parent_rect = RECT {
            left: 0,
            top: 0,
            right: 50,
            bottom: 50,
        };
        // Act
        let outer_map = NativeWindowData::calculate_layout(parent_rect, &[outer_rule.clone()]);
        let outer_rect = outer_map.get(&1).unwrap();
        let inner_map = NativeWindowData::calculate_layout(
            RECT {
                left: 0,
                top: 0,
                right: outer_rect.right - outer_rect.left,
                bottom: outer_rect.bottom - outer_rect.top,
            },
            &inner_rules,
        );
        // Assert
        assert_eq!(outer_rect.right - outer_rect.left, 50);
        assert_eq!(inner_map.get(&2).unwrap().bottom, 10);
        assert_eq!(inner_map.get(&3).unwrap().top, 10);
    }
}
>>>>>>> 89a61d20
<|MERGE_RESOLUTION|>--- conflicted
+++ resolved
@@ -1304,9 +1304,6 @@
         assert_eq!(state.color.0, 0x00FF00);
         assert!(!state.brush.is_invalid());
     }
-<<<<<<< HEAD
-}
-=======
 
     /*
      * Unit tests for the pure layout calculation. These tests ensure the
@@ -1437,5 +1434,4 @@
         assert_eq!(inner_map.get(&2).unwrap().bottom, 10);
         assert_eq!(inner_map.get(&3).unwrap().top, 10);
     }
-}
->>>>>>> 89a61d20
+}